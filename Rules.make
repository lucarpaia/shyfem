--- conflicted
+++ resolved
@@ -32,29 +32,9 @@
 #
 ##############################################
 
-<<<<<<< HEAD
-export NKNDIM = 1
-export NELDIM = 1
-export NLVDIM = 1
-
-export MBWDIM = 1
-export NGRDIM = 1
-
-export NBCDIM = 1
-export NRBDIM = 1
-export NB3DIM = 1
-
-export NARDIM = 1
-export NEXDIM = 1
-export NFXDIM = 1
-export NCSDIM = 1
-
-export NBDYDIM = 1
-=======
 COMPILER_PROFILE = NORMAL
 #COMPILER_PROFILE = CHECK
 #COMPILER_PROFILE = SPEED
->>>>>>> 86e52f51
 
 ##############################################
 # Compiler
@@ -113,18 +93,10 @@
 #
 #       export KMP_STACKSIZE=32M
 #
-# There are two ways of parallelizing. One is OMP
-# and the other is MPI. Please note that MPI is
-# highly experimental and not recommended to be used
-# in this stage.
-#
-##############################################
-
-PARALLEL_OMP = false
-#PARALLEL_OMP = true
-
-PARALLEL_MPI = false
-PARALLEL_MPI = true
+##############################################
+
+PARALLEL=false
+#PARALLEL=true
 
 ##############################################
 # Solver for matrix solution
@@ -225,7 +197,7 @@
 # DEFINE VERSION
 ##############################################
 
-RULES_MAKE_VERSION = 1.4
+RULES_MAKE_VERSION = 1.3
 DISTRIBUTION_TYPE = experimental
 
 ##############################################
@@ -252,13 +224,9 @@
     RULES_MAKE_PARAMETERS = RULES_MAKE_PARAMETER_ERROR
     RULES_MAKE_MESSAGE = "g77 compiler and GOTM=true are incompatible"
   endif
-  ifeq ($(PARALLEL_OMP),true)
+  ifeq ($(PARALLEL),true)
     RULES_MAKE_PARAMETERS = RULES_MAKE_PARAMETER_ERROR
-    RULES_MAKE_MESSAGE = "g77 and PARALLEL_OMP=true are incompatible"
-  endif
-  ifeq ($(PARALLEL_MPI),true)
-    RULES_MAKE_PARAMETERS = RULES_MAKE_PARAMETER_ERROR
-    RULES_MAKE_MESSAGE = "g77 and PARALLEL_MPI=true are incompatible"
+    RULES_MAKE_MESSAGE = "g77 compiler and PARALLEL=true are incompatible"
   endif
 endif
 
@@ -393,7 +361,7 @@
 endif
 
 FGNU_OMP   =
-ifeq ($(PARALLEL_OMP),true)
+ifeq ($(PARALLEL),true)
   FGNU_OMP   =  -fopenmp
 endif
 
@@ -430,7 +398,7 @@
 # if you use xlf95  "-qnosave" is a default option
 # xlf_r is thread safe
 # all the compiler options are included in FIBM_OMP
-# set PARALLEL_OMP = TRUE
+# set PARALLEL = TRUE
 ##############################################
 
 FIBM_PROFILE = 
@@ -457,7 +425,7 @@
 endif
 
 FIBM_OMP   =
-ifeq ($(PARALLEL_OMP),true)
+ifeq ($(PARALLEL),true)
      FIBM_OMP    = -qsmp=omp -qnosave -q64 -qmaxmem=-1 -NS32648 -qextname -qsource -qcache=auto -qstrict -O3 -qarch=pwr6 -qtune=pwr6
 endif
 
@@ -502,7 +470,7 @@
 endif
 
 FPG_OMP   =
-ifeq ($(PARALLEL_OMP),true)
+ifeq ($(PARALLEL),true)
   FPG_OMP   =  -mp
 endif
 
@@ -605,7 +573,7 @@
 endif
 
 FINTEL_OMP   =
-ifeq ($(PARALLEL_OMP),true)
+ifeq ($(PARALLEL),true)
   FINTEL_OMP   = -threads -openmp
   FINTEL_OMP   = -openmp
 endif
