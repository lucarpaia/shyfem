--- conflicted
+++ resolved
@@ -540,29 +540,9 @@
 #
 ##############################################
 
-<<<<<<< HEAD
-# determines major version for compilers
-
-GMV := $(shell $(FEMBIN)/cmv.sh -quiet gfortran)
-IMV := $(shell $(FEMBIN)/cmv.sh -quiet intel)
-GMV_LE_4  := $(shell [ $(GMV) -le 4 ] && echo true || echo false )
-GMV_LE_8  := $(shell [ $(GMV) -le 8 ] && echo true || echo false )
-IMV_LE_14 := $(shell [ $(IMV) -le 14 ] && echo true || echo false )
-
-MVDEBUG := true
-MVDEBUG := false
-ifeq ($(MVDEBUG),true)
-  $(info gfortran major version = $(GMV) )
-  $(info gfortran major version <= 4: $(GMV_LE_4) )
-  $(info gfortran major version <= 8: $(GMV_LE_8) )
-  $(info intel major version = $(IMV) )
-  $(info intel major version <= 14: $(IMV_LE_14) )
-endif
-=======
 ##############################################
 # special treatment because of compiler ideosyncracies
 ##############################################
->>>>>>> 3acd489d
 
 # next solves incompatibility of option -Wtabs between version 4 and higher
 
@@ -603,14 +583,6 @@
   FGNU_WARNING = -Wall -pedantic
   FGNU_WARNING = -Wall $(WTABS) -Wno-unused -Wno-uninitialized
   FGNU_WARNING = -Wall $(WTABS) -Wno-unused
-<<<<<<< HEAD
-  FGNU_WARNING = -Wall $(WTABS) -Wno-unused \
-			-Wno-conversion -Wno-unused-dummy-argument \
-			-Wno-zerotrip
-  FGNU_WARNING = -Wall $(WTABS) -Wno-unused \
-			-Wno-conversion -Wno-unused-dummy-argument \
-			-Wno-zerotrip $(WNOINIT)
-=======
   FGNU_WARNING = -Wall $(WTABS) -Wno-unused -Wno-conversion \
 				-Wno-unused-dummy-argument -Wno-zerotrip
 
@@ -641,7 +613,6 @@
 # -Wextra		-Wcompare-reals   -Wdo-subscript
 # -pedantic-errors	Obsolescent feature
 
->>>>>>> 3acd489d
 endif
 
 FGNU_BOUNDS = 
