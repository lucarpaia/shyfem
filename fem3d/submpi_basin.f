
!--------------------------------------------------------------------------
!
!    Copyright (C) 2017-2019  Georg Umgiesser
!
!    This file is part of SHYFEM.
!
!    SHYFEM is free software: you can redistribute it and/or modify
!    it under the terms of the GNU General Public License as published by
!    the Free Software Foundation, either version 3 of the License, or
!    (at your option) any later version.
!
!    SHYFEM is distributed in the hope that it will be useful,
!    but WITHOUT ANY WARRANTY; without even the implied warranty of
!    MERCHANTABILITY or FITNESS FOR A PARTICULAR PURPOSE. See the
!    GNU General Public License for more details.
!
!    You should have received a copy of the GNU General Public License
!    along with SHYFEM. Please see the file COPYING in the main directory.
!    If not, see <http://www.gnu.org/licenses/>.
!
!    Contributions to this file can be found below in the revision log.
!
!--------------------------------------------------------------------------

! revision log :
!
! 07.12.2017	ggu	changed VERS_7_5_40
! 24.01.2018	ggu	changed VERS_7_5_41
! 22.02.2018	ggu	changed VERS_7_5_42
! 19.04.2018	ggu	changed VERS_7_5_45
! 26.04.2018	ggu	changed VERS_7_5_46
! 11.05.2018	ggu	changed VERS_7_5_47
! 16.02.2019	ggu	changed VERS_7_5_60
! 21.05.2019	ggu	changed VERS_7_5_62
! 05.04.2022	ggu	new routine check_global_indices()
! 12.04.2022	ggu	possibility to partition online now
! 10.03.2023	ggu	new call to ghost_debug()

! notes :
!
! shympi_setup
!
!	handle_partition
!	make_domain
!
!      	make_index(my_id,nkn,n_lk,nodes,nindex)
!	make_index(my_id,nel,n_le,elems,eindex)
!      	shympi_alloc_id(n_lk,n_le)
!      	shympi_alloc_sort(n_lk,n_le)
!      	adjust_indices(n_lk,n_le,nodes,elems,nindex,eindex)
!
!	transfer_domain
!
!       ghost_make         !here also call to shympi_alloc_ghost()
!       ghost_check
!       ghost_debug
!       ghost_write
!
!       shympi_alloc_buffer(n_ghost_max)   !should probably be 1
!       ghost_exchange
!       shympi_univocal_nodes
!
!*****************************************************************

	subroutine shympi_setup

! this sets up the single domains
! it should be called right after shympi_init
! it does nothing if there is only one thread

	use basin
	use shympi

	implicit none

	integer k,ie,i,nc
	integer icust
	integer n,nn
	integer n_lk,n_le
	integer nkn_tot,nel_tot
	integer nodes(nkn)
	integer elems(nel)
	integer nindex(nkn)
	integer eindex(nel)
	integer area_node(nkn)
	integer ivals(n_threads)

	if( .not. bmpi ) return

	if( shympi_partition_on_elements() ) then
	  stop 'error stop shympi_setup: cannot yet partition on elems'
	end if

	if( shympi_is_master() ) then
	  write(6,*) 'setting up mpi with number of threads: ',n_threads
	end if

!	-----------------------------------------------------
!	do partitioning
!	-----------------------------------------------------

	call handle_partition(area_node)

!	=====================================================================
!	the next call is custom call
!	sets array area_node(), with values from 0 to n_threads-1
!	was used only for testing ... not used anymore
!	=====================================================================

!	call make_custom_domain_area(area_node)

!	=====================================================================
!	from here on everything is general
!	=====================================================================

	nc = maxval(area_node)
	if( nc+1 /= n_threads ) then
	  if( shympi_is_master() ) then
	    write(6,*) 'number of threads = ',n_threads
	    write(6,*) 'number of domains = ',nc+1
	  end if
	  call shympi_stop('error stop: thread/domain mismatch')
	end if

!	-----------------------------------------------------
!	set up domain
!	-----------------------------------------------------

	call make_domain(my_id,area_node,nodes,elems,nc)

	call make_index(my_id,nkn,n_lk,nodes,nindex)
	call make_index(my_id,nel,n_le,elems,eindex)
	call shympi_alloc_id(n_lk,n_le)
	call shympi_alloc_sort(n_lk,n_le)
	call adjust_indices(n_lk,n_le,nodes,elems,nindex,eindex)

!	-----------------------------------------------------
!	debug output
!	-----------------------------------------------------

	if( my_unit > 0 ) then
	  write(my_unit,*) 'nodes in domain: ',nkn_local
	  write(my_unit,'(10i7)') (nindex(i),i=1,nkn_local)
	  write(my_unit,*) 'elems in domain: ',nel_local
	  write(my_unit,'(10i7)') (eindex(i),i=1,nel_local)
	end if

!	-----------------------------------------------------
!	transfers global domain to local domain
!	-----------------------------------------------------

	call transfer_domain(nkn_local,nel_local,nindex,eindex)
	!call make_domain_final(area_node,nindex,eindex)

!	-----------------------------------------------------
!	debug output
!	-----------------------------------------------------

	if( my_unit > 0 ) then
	  write(my_unit,*) 'my_id: ',my_id
	  write(my_unit,*) 'nkn,nel :',nkn,nel
	  write(my_unit,*) 'nkn_inner,nel_inner :',nkn_inner,nel_inner
	  write(my_unit,*) 'nkn_unique,nel_unique :',nkn_unique,nel_unique
	  do k=1,nkn
	    write(my_unit,*) k,ipv(k),id_node(k)
	  end do
	  do ie=1,nel
	    write(my_unit,*) ie,ipev(ie),id_elem(:,ie)
	  end do
	end if

!	-----------------------------------------------------
!	set up ghost nodes
!	-----------------------------------------------------

	call ghost_make		!here also call to shympi_alloc_ghost()
<<<<<<< HEAD
	!call ghost_debug
=======
	call ghost_check
	call ghost_debug
>>>>>>> 1f907434
	call ghost_write
	call ghost_check

!	-----------------------------------------------------
!	debug output for ghost nodes
!	-----------------------------------------------------

	write(6,*) 'mpi my_unit: ',my_unit
	write(6,'(a,9i7)') ' mpi domain: ',my_id,n_ghost_areas
	write(6,'(a,5i7)') 'nkn: '
     +			,nkn_global,nkn_local,nkn_unique
     +			,nkn_inner,nkn_local-nkn_inner
	write(6,'(a,5i7)') 'nel: '
     +			,nel_global,nel_local,nel_unique
     +			,nel_inner,nel_local-nel_inner

	call shympi_syncronize

	call shympi_alloc_buffer(n_ghost_max)	!should probably be 1
	call ghost_exchange

        call shympi_univocal_nodes

!	-----------------------------------------------------
!	gather info on domains
!	-----------------------------------------------------

	call shympi_gather(nkn_local,ivals)
	nkn_domains = ivals
	call shympi_gather(nel_local,ivals)
	nel_domains = ivals

	call shympi_gather(nkn_unique,ivals)
	nkn_domains_u = ivals
	call shympi_gather(nel_unique,ivals)
	nel_domains_u = ivals

	nk_max = maxval(nkn_domains)
	ne_max = maxval(nel_domains)
	nn_max = max(nk_max,ne_max)

	do i=1,n_threads
	  nkn_cum_domains(i) = nkn_cum_domains(i-1) + nkn_domains(i)
	  nel_cum_domains(i) = nel_cum_domains(i-1) + nel_domains(i)
	end do

!	-----------------------------------------------------
!	write to terminal and final check
!	-----------------------------------------------------

	call shympi_syncronize

	nkn_tot = shympi_sum(nkn_unique)
	nel_tot = shympi_sum(nel_unique)

	write(6,*) 'info on nkn/nel: ',my_id
	write(6,*) 'nkn: ',nkn_global,nkn_local,nkn_unique,nkn_inner
	write(6,*) 'nel: ',nel_global,nel_local,nel_unique,nel_inner
	write(6,*) 'tot: ',nkn_tot,nel_tot

	if( nkn_global /= nkn_tot .or. nel_global /= nel_tot ) then
	  write(6,*) nkn_global,nkn_tot
	  write(6,*) nel_global,nel_tot
	  stop 'error stop shympi_setup: internal error (5)'
	end if

	call shympi_syncronize

	!call shympi_stop('forced stop in shympi_setup')

!	-----------------------------------------------------
!	end of routine
!	-----------------------------------------------------

	end

!*****************************************************************
!*****************************************************************
!*****************************************************************

	subroutine make_domain(my_id,n_area,nodes,elems,nc)

! sets nodes, elems, and nc
!
! nodes is my_id for proper nodes, >= 0 for ghost nodes and -1 else
! elems is my_id for proper elems, -2 for border elems and -1 else
!
! nkn and nel are still global values

	use basin

	implicit none

	integer my_id
	integer n_area(nkn)
	integer nodes(nkn)	!nodes information (return)
	integer elems(nel)	!elems information (return)
	integer nc		!maximum number of colors (return)

	integer ie,k,ii
	integer n,n_my,n_ghost
	integer, allocatable :: ncs(:)

	nodes = -1
	elems = -1

!	-----------------------------------------------------
!	set up ncs - number of nodes in areas
!	-----------------------------------------------------

	nc = maxval(n_area)
	allocate(ncs(0:nc))
	ncs = 0

	if( my_id < 0 .or. my_id > nc ) then
	  write(6,*) 'my_id,nc : ',my_id,nc
	  stop 'error stop make_domain: my_id out of range'
	end if

	do k=1,nkn
	  n = n_area(k)
	  if( n < 0 .or. n > nc ) then
	    write(6,*) 'n_area = ',n,' in node ',k
	    stop 'error stop make_domain: out of range'
	  end if
	  ncs(n) = ncs(n) + 1
	end do

	do n=0,nc
	  if( ncs(n) == 0 ) then
	    write(6,*) 'n_area = ',n,' has 0 nodes'
	    stop 'error stop make_domain:  no nodes'
	  end if
	end do

!	-----------------------------------------------------
!	flag elements - my_id if internal, -2 if border, else -1
!	-----------------------------------------------------

	do ie=1,nel
	  n = 0
	  do ii=1,3
	    k = nen3v(ii,ie)
	    if( n_area(k) == my_id ) n = n + 1
	  end do
	  if( n == 3 ) then		!internal elem
	    elems(ie) = my_id
	  else if( n > 0 ) then		!border elem
	    elems(ie) = -2
	    do ii=1,3
	      k = nen3v(ii,ie)
	      nodes(k) = -2		!flag temporarily
	    end do
	  else
	    !nothing, leave -1
	  end if
	end do

!	-----------------------------------------------------
!	flag nodes - my_id if internal, area if border, else -1
!	-----------------------------------------------------

	do k=1,nkn
	  if( n_area(k) == my_id ) then
	    nodes(k) = n_area(k)
	  else if( nodes(k) == -2 ) then
	    nodes(k) = n_area(k)
	  else
	    !nothing, leave -1
	  end if
	end do

!	-----------------------------------------------------
!	count proper and ghost nodes
!	-----------------------------------------------------

	n_my = 0
	n_ghost = 0
	do k=1,nkn
	  if( nodes(k) == my_id ) then		!proper node
	    n_my = n_my + 1
	  else if( nodes(k) >= 0 ) then		!ghost node
	    n_ghost = n_ghost + 1
	  else if( nodes(k) == -1 ) then	!any other node
	    !nothing
	  else
	    write(6,*) nodes(k)
	    stop 'error stop make_domain:  impossible value for nodes'
	  end if
	end do

!	-----------------------------------------------------
!	final checks
!	-----------------------------------------------------

	n = ncs(my_id)
	if( n /= n_my ) then
	  write(6,*) n,n_my,n_ghost,n_my+n_ghost
	  stop 'error stop make_domain:  internal error (2)'
	end if

	!write(6,*) 'domain = ',my_id,n_my,n_ghost

	deallocate(ncs)

!	-----------------------------------------------------
!	end of routine
!	-----------------------------------------------------

	end

!*****************************************************************

	subroutine adjust_indices(n_lk,n_le
     +				,nodes,elems,nindex,eindex)

! computes nkn_local/unique/inner and nel_local/unique/inner
! also rearranges eindex to keep track of this
! nen3v is still global

!--------------------------------------------------------------
!
! id_node: 
!
!    either my_id for inner node or other for ghost node
!
! id_elem:
!
!    (1,my_id,-1,-1) for inner
!    (2,my_id,id,-1) for border to color id (2 nodes my_id, 1 node id)
!    (3,my_id,id1,id2) for border to two colors id1 and id2 (tripple point)
!
! if main domain for element is not my_id, then here are the possibilities:
!
!    (2,id,my_id,-1) for two nodes id, one node my_id
!    (3,id1,my_id,id2) for triple point, main color is id1
!    (3,id1,id2,my_id) for triple point, main color is id1
!
! impossible constellation:
!
!    (2,my_id,id,id) -> must be (2,my_id,id,-1)
!    (3,my_id,id,id) -> must be (3,my_id,id1,id2)
!
! in id_elem(1) is always the main domain of the element
!
!--------------------------------------------------------------

	use basin
	use shympi

	implicit none

	integer n_lk,n_le
	integer nodes(nkn)	!nkn is still global
	integer elems(nel)
	integer nindex(n_lk)
	integer eindex(n_le)

	integer ie,k,ii,n,i
	integer it,is
	integer is1,is2,k1,k2,kmin
	integer iu,id
	integer n1,n2
	integer iunique(n_le)
	integer idiff(n_le)
	integer id_aux(0:3,nel)		!total elements
	logical bthis,bexchange,bwrite

	bexchange = .false.
	bexchange = .true.

!	-----------------------------------------------------
!	deal with node index
!	-----------------------------------------------------

	nkn_local = n_lk
	id_node = -1

	do i=1,nkn_local
	  k = nindex(i)
	  n = nodes(k)
	  if( n /= my_id ) exit
	  id_node(i) = n
	end do

	nkn_inner = i-1
	nkn_unique = nkn_inner
	
	do i=nkn_inner+1,nkn_local
	  k = nindex(i)
	  n = nodes(k)
	  id_node(i) = n
	  if( n == my_id ) then
	    stop 'error stop adjust_indices: internal error (7)'
	  end if
	end do

!	-----------------------------------------------------
!	deal with elem index
!	-----------------------------------------------------

	nel_local = n_le
	id_aux = -1

	do i=1,nel_local
	  ie = eindex(i)
	  n = elems(ie)		!is -2 if border element
	  if( n /= my_id ) exit
	  id_aux(0,ie) = 1
	  id_aux(1,ie) = n
	end do

	nel_inner = i-1

	do i=nel_inner+1,nel_local
	  ie = eindex(i)
	  n = elems(ie)
	  if( n == my_id ) then
	    stop 'error stop adjust_indices: internal error (8)'
	  end if
	end do

!	-----------------------------------------------------
!	compute unique elem index
!	-----------------------------------------------------

	iu = 0
	id = 0
	!in = 0
	do i=nel_inner+1,nel_local
	  ie = eindex(i)
	  it = 0
	  is = 0
	  do ii=1,3
	    k = nen3v(ii,ie)
	    if( nodes(k) == my_id ) then
	      is = is + ii
	      it = it + 1
	    end if
	  end do
	  if( it == 2 ) then			!two nodes with my_id
	    id_aux(0,ie) = 2
	    id_aux(1,ie) = my_id
	    is = 6 - is
	    k = nen3v(is,ie)
	    n = nodes(k)
	    id_aux(2,ie) = n
	  else if( it == 1 ) then		!one node only with my_id
	    is1 = mod(is,3) + 1
	    is2 = mod(is1,3) + 1
	    k1 = nen3v(is1,ie)
	    k2 = nen3v(is2,ie)
	    n1 = nodes(k1)
	    n2 = nodes(k2)
	    if( n1 /= n2 ) then			!all three nodes are different
	      id_aux(0,ie) = 3
	      kmin = minval(nen3v(:,ie))
	      k = nen3v(is,ie)
	      if( kmin == k ) then
	        id_aux(1,ie) = my_id
	        id_aux(2,ie) = n1
	        id_aux(3,ie) = n2
	      else if( kmin == k1 ) then
	        id_aux(1,ie) = n1
	        id_aux(2,ie) = my_id
	        id_aux(3,ie) = n2
	      else
	        id_aux(1,ie) = n2
	        id_aux(2,ie) = my_id
	        id_aux(3,ie) = n1
	      end if
	    else				!two nodes of other color
	      n = nodes(k1)
	      id_aux(0,ie) = 2
	      id_aux(1,ie) = n
	      id_aux(2,ie) = my_id
	    end if
	  else
	    stop 'error stop adjust_indices: internal error (1)'
	  end if
	  if( id_aux(1,ie) == my_id ) then
	    iu = iu + 1
	    iunique(iu) = ie
	  else
	    id = id + 1
	    idiff(id) = ie
	  end if
	end do

	if( nel_local-nel_inner /= iu+id ) then
	  stop 'error stop adjust_indices: internal error (2)'
	end if

	nel_unique = nel_inner + iu

	if( nel_unique + id /= nel_local ) then
	  stop 'error stop adjust_indices: internal error (3)'
	end if

	!write(6,*) 'eindex: ',my_id,eindex(1:nel_inner)
	!write(6,*) 'eindex before: ',my_id,eindex(nel_inner+1:nel_local)

	if( bexchange ) then
	  do i=1,nel_inner
	    ie = eindex(i)
	    id_elem(:,i) = id_aux(:,ie)
	  end do
	  do i=1,iu
	    ie = iunique(i)
	    eindex(nel_inner+i) = ie
	    id_elem(:,nel_inner+i) = id_aux(:,ie)
	  end do
	  do i=1,id
	    ie = idiff(i)
	    eindex(nel_unique+i) = ie
	    id_elem(:,nel_unique+i) = id_aux(:,ie)
	  end do
	end if

!	-----------------------------------------------------
!	check computed element index
!	-----------------------------------------------------

	do i=1,nel_local
	  n = id_elem(0,i)
	  if( .not. ( any(id_elem(1:3,i) == my_id ) ) ) goto 99
	  if( n == 1 ) then
	    if( id_elem(1,i) /= my_id ) goto 99
	    if( any(id_elem(2:3,i) /= -1 ) ) goto 99
	  else if( n == 2 ) then
	    if( any(id_elem(1:2,i) == -1 ) ) goto 99
	    if( id_elem(3,i) /= -1 ) goto 99
	  else if( n == 3 ) then
	    if( any(id_elem(1:3,i) == -1 ) ) goto 99
	  else
	    goto 99
	  end if
	end do

	iu = 400+my_id
	iu = 0
	if( iu > 0 ) then
	write(iu,*) '========================================'
	write(iu,*) 'adjust_indices'
	write(iu,*) '========================================'
	write(iu,*) 'item index for color',my_id
	write(iu,*) 'border nodes',nkn_inner,nkn_unique,nkn_local
	write(iu,*) 'inner nodes'
	bwrite = .false.
	do k=1,nkn_local
	  if( k > nkn_inner ) bwrite = .true.
	  if( k <= nkn_inner .and. id_node(k) /= my_id ) goto 98
	  if( bwrite ) write(iu,*) k,id_node(k)
	  if( k == nkn_inner ) write(iu,*) 'unique nodes'
	  if( k == nkn_unique ) write(iu,*) 'outer nodes'
	end do
	write(iu,*) 'border elements',nel_inner,nel_unique,nel_local
	write(iu,*) 'inner elements'
	bwrite = .false.
	do ie=1,nel_local
	  if( ie > nel_inner ) bwrite = .true.
	  if( ie <= nel_inner ) then
	    if( id_elem(1,ie) /= my_id .or. 
     +			any(id_elem(2:3,ie)/=-1) ) goto 98
	  end if
	  if( bwrite ) write(iu,*) ie,id_elem(:,ie)
	  if( ie == nel_inner ) write(iu,*) 'unique elements'
	  if( ie == nel_unique ) write(iu,*) 'outer elements'
	end do
	flush(iu)
	end if

	!write(my_unit,*) 'debug id_elem: ',my_id
	!do i=1,nel_local
	!  write(my_unit,*) i,eindex(i),id_elem(:,i)
	!end do

	call shympi_syncronize
	!write(6,*) 'finished running adjust_indices'
	!flush(6)

!	-----------------------------------------------------
!	end of routine
!	-----------------------------------------------------

	return
   98	continue
	stop 'error 400'
   99	continue
	write(6,*) 'error in element index: '
	write(6,*) my_id,nel_inner,nel_unique,nel_local,nel
	write(6,*) i,id_elem(:,i)
	stop 'error stop adjust_indices: internal error (7)'
	end

!*****************************************************************

	subroutine make_index(my_id,n_g,n_l,items,index)

! returns index of items, sorted first by proper and then ghost items

	implicit none

	integer my_id
	integer n_g		!global number of items
	integer n_l		!local number of items (return)
	integer items(n_g)	!color of items
	integer index(n_g)	!index of items (return)

	integer i,k,n

	i = 0

!	-----------------------------------------------------
!	first lists inner (proper) items
!	-----------------------------------------------------

	do k=1,n_g
	  n = items(k)
	  if( n == my_id ) then
	    i = i + 1
	    index(i) = k
	  end if
	end do

!	-----------------------------------------------------
!	now lists ghost items
!	-----------------------------------------------------

	do k=1,n_g
	  n = items(k)
	  if( n /= my_id .and. n /= -1 ) then
	    i = i + 1
	    index(i) = k
	  end if
	end do

!	-----------------------------------------------------
!	end of routine
!	-----------------------------------------------------

	n_l = i

	end

!*****************************************************************

	subroutine transfer_domain(n_lk,n_le,nindex,eindex)

! transfers global domain to local domain
!
! nindex/eindex contain global internal node/elem numbers -> save

	use basin
	use shympi

	implicit none

	integer n_lk,n_le,nmax
	integer nindex(n_lk)
	integer eindex(n_le)

	integer ie,k,i,ii,kk
	integer inverse(nkn)		!aux array for check

        integer, allocatable :: nen3v_aux(:,:)
        integer, allocatable :: ipev_aux(:)
        integer, allocatable :: ipv_aux(:)
        integer, allocatable :: iarv_aux(:)
        integer, allocatable :: iarnv_aux(:)

        real, allocatable :: xgv_aux(:)
        real, allocatable :: ygv_aux(:)
        real, allocatable :: hm3v_aux(:,:)

!	----------------------------------
!	allocate aux arrays
!	----------------------------------

	allocate(nen3v_aux(3,n_le))
	allocate(ipev_aux(n_le))
	allocate(ipv_aux(n_lk))
	allocate(iarv_aux(n_le))
	allocate(iarnv_aux(n_lk))

	allocate(xgv_aux(n_lk))
	allocate(ygv_aux(n_lk))
	allocate(hm3v_aux(3,n_le))

!	----------------------------------
!	set up inverse information
!	----------------------------------

	inverse = 0
	do i=1,n_lk
	  k = nindex(i)
	  inverse(k) = i
	end do

!	----------------------------------
!	create and set up auxiliary arrays
!	----------------------------------

	do i=1,n_le
	  ie = eindex(i)
	  do ii=1,3
	    k = nen3v(ii,ie)
	    kk = inverse(k)
	    if( kk <= 0 ) then
	      write(6,*) ie,k,kk
	      stop 'error stop transfer_domain: internal error (3)'
	    end if
	    nen3v_aux(ii,i) = kk
	  end do
	  hm3v_aux(:,i) = hm3v(:,ie)
	  ipev_aux(i) = ipev(ie)
	  iarv_aux(i) = iarv(ie)
	end do

	do i=1,n_lk
	  k = nindex(i)
	  ipv_aux(i) = ipv(k)
	  iarnv_aux(i) = iarnv(k)
	  xgv_aux(i) = xgv(k)
	  ygv_aux(i) = ygv(k)
	end do

!	----------------------------------
!	create new basin and copy
!	----------------------------------

	call basin_init(n_lk,n_le)

	nen3v = nen3v_aux
	ipev = ipev_aux
	ipv = ipv_aux
	iarv = iarv_aux
	iarnv = iarnv_aux
	xgv = xgv_aux
	ygv = ygv_aux
	hm3v = hm3v_aux

!	----------------------------------
!	deallocate aux arrays
!	----------------------------------

	deallocate(nen3v_aux)
	deallocate(ipev_aux)
	deallocate(ipv_aux)
	deallocate(iarv_aux)
	deallocate(iarnv_aux)

	deallocate(xgv_aux)
	deallocate(ygv_aux)
	deallocate(hm3v_aux)

!	----------------------------------
!	save global internal node/elem numbers
!	----------------------------------

	deallocate(ip_int_node,ip_int_elem)
	allocate(ip_int_node(n_lk),ip_int_elem(n_le))
	ip_int_node = nindex
	ip_int_elem = eindex

!	----------------------------------
!	make pointer from local to global arrays
!	----------------------------------

	call make_intern2global_index(n_lk,n_le)
	
!	----------------------------------
!	sort index to nodes and elems
!	----------------------------------

	call mpi_sort_index(n_lk,n_le)

!	----------------------------------
!	final check
!	----------------------------------

	call check_global_indices(n_lk,n_le)

!	----------------------------------
!	end routine
!	----------------------------------

	write(6,*) 'finished transfer_domain'

	end

!*****************************************************************
!*****************************************************************
!*****************************************************************

	subroutine make_intern2global_index(n_lk,n_le)

	use basin
	use shympi

	implicit none

	integer n_lk,n_le,nmax

	integer ie,k,i,ii,kk
	integer ia,iext,ip,n,iiext
	integer iwhat

        integer, allocatable :: index(:)
        integer, allocatable :: ipaux(:)
        integer, allocatable :: ipextern(:,:)

	integer locate

!	----------------------------------
!	compute max values which are still not available
!	----------------------------------

	!write(6,*) 'n_lk,n_le',n_lk,n_le
	!write(6,*) 'nkn_domains: ',size(nkn_domains)

        call shympi_gather(n_lk,nkn_domains)
        call shympi_gather(n_le,nel_domains)

	nk_max = maxval(nkn_domains)
	ne_max = maxval(nel_domains)
	nn_max = max(nk_max,ne_max)

!	----------------------------------
!	re-allocate arrays
!	----------------------------------

	deallocate(ip_int_nodes,ip_int_elems)
	allocate(ip_int_nodes(nk_max,n_threads))
	allocate(ip_int_elems(ne_max,n_threads))
	ip_int_nodes = 0
	ip_int_elems = 0

!	----------------------------------
!	create node index
!	----------------------------------

	iwhat = 1

	allocate(index(nkn_global))
	allocate(ipaux(nk_max))
        allocate(ipextern(nk_max,n_threads))
	ipaux = 0
	ipextern = 0
	index = 0

        call isort(nkn_global,ip_ext_node,index)

	ipaux(1:n_lk) = ipv(1:n_lk)
        call shympi_gather(ipaux,ipextern)

	do ia=1,n_threads
	  n=nkn_domains(ia)
	  do i=1,n
	    iext = ipextern(i,ia)
	    ip = locate(nkn_global,ip_ext_node,index,iext)
	    if( ip <= 0 ) goto 99
	    ip_int_nodes(i,ia) = ip
	  end do
	end do

	write(6,*) 'size of ipextern: ',size(ipextern,1),n_lk,my_id
	write(6,*) nk_max,ne_max,nn_max
	write(6,*) size(ipextern,1),size(ipextern,2)

	deallocate(ipaux)
        deallocate(ipextern)
        deallocate(index)

	!call shympi_syncronize
	!stop

!	----------------------------------
!	create elem index
!	----------------------------------

	iwhat = 2

	allocate(index(nel_global))
	allocate(ipaux(ne_max))
        allocate(ipextern(ne_max,n_threads))
	ipaux = 0
	ipextern = 0
	index = 0

        call isort(nel_global,ip_ext_elem,index)

	ipaux(1:n_le) = ipev(1:n_le)
        call shympi_gather(ipaux,ipextern)

	do ia=1,n_threads
	  n=nel_domains(ia)
	  do i=1,n
	    iext = ipextern(i,ia)
	    ip = locate(nel_global,ip_ext_elem,index,iext)
	    if( ip <= 0 ) goto 99
	    ip_int_elems(i,ia) = ip
	  end do
	end do

	deallocate(ipaux)
        deallocate(ipextern)
        deallocate(index)
	
!	----------------------------------
!	local check
!	----------------------------------

	ia = my_id + 1

	do i=1,n_lk
	  iext = ipv(i)
	  ip = ip_int_nodes(i,ia)
	  if( ip <= 0 ) goto 98
	  iiext = ip_ext_node(ip)
	  if( iext /= iiext ) goto 98
	end do

	do i=1,n_le
	  iext = ipev(i)
	  ip = ip_int_elems(i,ia)
	  if( ip <= 0 ) goto 98
	  iiext = ip_ext_elem(ip)
	  if( iext /= iiext ) goto 98
	end do

!	----------------------------------
!	end routine
!	----------------------------------

	!stop 'successfull completion of make_inttern2global_index'

	return
   98	continue
	write(6,*) 'cannot verify item: ',ia,n_le,i,iext,iiext
	stop 'error stop make_inttern2global_index: wrong item'
   99	continue
	write(6,*) 'cannot find item: ',iwhat
	write(6,*) ia,n,i,iext
	write(6,*) 'nkn_domains: ',nkn_domains
	write(6,*) 'nel_domains: ',nel_domains
	write(6,*) n_lk,n_le
	stop 'error stop make_inttern2global_index: ip == 0'
	end

!*****************************************************************

	subroutine check_global_indices(n_lk,n_le)

	use shympi

	implicit none

	integer n_lk,n_le

	logical bstop
	integer ia,id,k,ie
	integer iu,idiff

	iu = 444 + my_id
	idiff = 0
	bstop = .false.

	ia = my_id + 1

	do k=1,n_lk
	  if( ip_int_node(k) /= ip_int_nodes(k,ia) ) then
	    write(iu,*) 'node differences: ',k,ip_int_node(k)
     +				,ip_int_nodes(k,ia)
	    idiff = idiff + 1
	    bstop = .true.
	  end if
	end do

	do ie=1,n_le
	  if( ip_int_elem(ie) /= ip_int_elems(ie,ia) ) then
	    write(iu,*) 'elem differences: ',ie,ip_int_elem(ie)
     +				,ip_int_elems(ie,ia)
	    idiff = idiff + 1
	    bstop = .true.
	  end if
	end do
	
	if( bstop ) then
	  write(6,*) n_lk,n_le,my_id,idiff
	  write(6,*) 'more info in files 444+'
	  stop 'error stop check_global_indices: inconsistency'
	end if

	end

!*****************************************************************

	subroutine handle_partition(area_node)

	use basin
	use shympi

	implicit none

	integer area_node(nkn)

	integer nparts
	integer nnp,nep
	integer nmin,nmax
	integer area_elem(nel)
	integer ierr1,ierr2

	ierr1 = 0
	ierr2 = 0

	call basin_get_partition(nkn,nel,nnp,nep,area_node,area_elem)

	nnp = nnp + 1
	nparts = n_threads
 
	if( .not. bmpi ) then
	  stop 'error stop handle_partition: internal error (1)'
	end if

	if( nnp == 1 ) then
	  if( shympi_is_master() ) then
	    write(6,*) 'no partitiones contained in basin...'
	    write(6,*) 'we will do partitioning for domains: ',nparts
	  end if
	  call do_partition(nkn,nel,nen3v,nparts,area_node,area_elem)
	  call check_partition(area_node,area_elem,ierr1,ierr2)
	  area_node = area_node - 1	!gives back 1-nparts
	else if( nnp == nparts ) then
	  if( shympi_is_master() ) then
	    write(6,*) 'partitiones contained in basin: ',nnp
	    write(6,*) 'using these partitiones...'
	  end if
	else
	  if( shympi_is_master() ) then
	    write(6,*) 'partitiones contained in basin: ',nnp
	    write(6,*) 'partitiones required: ',nparts
	    stop 'error stop handle_partition: domains not compatible'
	  end if
	end if

	if( shympi_is_master() ) then
	  nmin = minval(area_node)
	  nmax = maxval(area_node)

	  !write(6,*) nkn,nel
	  !write(6,*) nnp,nep
	  !write(6,*) nmin,nmax
	  write(6,*) 'domains: ',nmin,nmax

	  call info_partition(nparts,area_node)
	end if

	if( ierr1 /= 0 .or. ierr2 /= 0 ) then
	  write(6,*) 'error in partitioning: ',ierr1,ierr2
	  stop 'error stop handle_partition: partitioning error'
	end if

	end

!*****************************************************************
<|MERGE_RESOLUTION|>--- conflicted
+++ resolved
@@ -175,12 +175,7 @@
 !	-----------------------------------------------------
 
 	call ghost_make		!here also call to shympi_alloc_ghost()
-<<<<<<< HEAD
 	!call ghost_debug
-=======
-	call ghost_check
-	call ghost_debug
->>>>>>> 1f907434
 	call ghost_write
 	call ghost_check
 
