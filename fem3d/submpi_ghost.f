
!--------------------------------------------------------------------------
!
!    Copyright (C) 2017-2019  Georg Umgiesser
!
!    This file is part of SHYFEM.
!
!    SHYFEM is free software: you can redistribute it and/or modify
!    it under the terms of the GNU General Public License as published by
!    the Free Software Foundation, either version 3 of the License, or
!    (at your option) any later version.
!
!    SHYFEM is distributed in the hope that it will be useful,
!    but WITHOUT ANY WARRANTY; without even the implied warranty of
!    MERCHANTABILITY or FITNESS FOR A PARTICULAR PURPOSE. See the
!    GNU General Public License for more details.
!
!    You should have received a copy of the GNU General Public License
!    along with SHYFEM. Please see the file COPYING in the main directory.
!    If not, see <http://www.gnu.org/licenses/>.
!
!    Contributions to this file can be found below in the revision log.
!
!--------------------------------------------------------------------------

! revision log :
!
! 07.12.2017	ggu	changed VERS_7_5_40
! 24.01.2018	ggu	changed VERS_7_5_41
! 22.02.2018	ggu	changed VERS_7_5_42
! 16.02.2019	ggu	changed VERS_7_5_60
! 21.05.2019	ggu	changed VERS_7_5_62
! 10.04.2022	ggu	adjourned call to shympi_check_array()
<<<<<<< HEAD
! 18.03.2023	ggu	resolved problem exchanging elements (ghost nodes)
=======
! 10.03.2023    ggu     new routine ghost_debug()
>>>>>>> 1f907434

!*****************************************************************
!*****************************************************************
!*****************************************************************

	subroutine ghost_make

! makes list of ghost nodes - basin has been already transfered

	use basin
	use shympi

	implicit none

	integer k,id,i,n,ncsmax,ia,ic,ie,ii,id1,id2,iu,iu5,iu6
	integer nc,nc_in,nc_out
	integer iea,ies,iloop,id0
	integer iext,kext
	integer iaux(nkn)
	integer, allocatable :: ncs(:)
	integer, allocatable :: ga(:)
	integer, allocatable :: ieaux(:)

	integer ipext,ieext

	!iu = 300+my_id
	!write(iu,*) 'new version of ghost...',my_id

!	--------------------------------------------------
!	find total number of neibor ghost areas
!	--------------------------------------------------

	nc = n_threads - 1
	allocate(ncs(0:nc))
	ncs = 0

	do k=1,nkn
	  id = id_node(k)
	  if( id /= my_id ) ncs(id) = ncs(id) + 1
	end do

	n_ghost_areas = 0
	do n=0,nc
	  if( ncs(n) > 0 ) n_ghost_areas = n_ghost_areas + 1
	end do

	write(my_unit,*) 'debug ghost: ',my_id
	write(my_unit,*) n_ghost_areas
	write(my_unit,*) ncs

!	--------------------------------------------------
!	collect info on neibor ghost areas
!	--------------------------------------------------

	allocate(ga(n_ghost_areas))	!temporary
	ga = 0

	i = 0
	ncsmax = 0
	do n=0,nc
	  if( ncs(n) > 0 ) then
	    i = i + 1
	    ncsmax = max(ncsmax,ncs(n))
	    ga(i) = n	!what id
	  end if
	end do

	write(my_unit,*) ga
	write(my_unit,*) 'neibor: ',ncsmax

	n_ghost_nodes_max = ncsmax	!outer ghost nodes

!	--------------------------------------------------
!	find maximum of inner ghost nodes
!	--------------------------------------------------

	ncsmax = 0
	do ia=1,n_ghost_areas
	  ic = ga(ia)			!color of ghost area
	  iaux = 0
	  do ie=1,nel
	    if( shympi_is_inner_elem(ie) ) cycle
	    if( id_elem(2,ie) /= ic .and. id_elem(3,ie) /= ic ) cycle
	    !if( all(id_elem(1:3,ie) /= ic ) ) cycle	!GGUghost
	    do ii=1,3
	      k = nen3v(ii,ie)
	      iaux(k) = iaux(k) + 1
	    end do
	  end do
	  nc = 0
	  do k=1,nkn
	    if( shympi_is_inner_node(k) ) cycle
	    if( iaux(k) == 0 ) cycle
	    nc = nc + 1
	  end do
	  ncsmax = max(ncsmax,nc)
	end do

	write(my_unit,*) 'inner: ',ncsmax

	n_ghost_nodes_max = max(n_ghost_nodes_max,ncsmax)

!	--------------------------------------------------
!	find maximum of ghost elements
!	--------------------------------------------------

	ncs = 0
	do ie=1,nel
	  n = id_elem(0,ie)
	  do i=1,n
	    id = id_elem(i,ie)
	    if( id == my_id ) cycle
	    if( id == -1 ) cycle
	    ncs(id) = ncs(id) + 1
	  end do
	end do

	ncsmax = 0
	do ia=1,n_ghost_areas
	  ic = ga(ia)
	  ncsmax = max(ncsmax,ncs(ic))
	end do
	n_ghost_elems_max = ncsmax
	write(my_unit,*) 'maximum: ',ncsmax

!	--------------------------------------------------
!	allocate ghost arrays
!	--------------------------------------------------

	n_ghost_max = max(n_ghost_nodes_max,n_ghost_elems_max)
	write(my_unit,*) 'n_ghost_max: ',n_ghost_max
	call shympi_alloc_ghost(n_ghost_max)
	ghost_areas(1,:) = ga(:)
	deallocate(ga)
	ncsmax = n_ghost_max

	iu5 = 500 + my_id
	!write(iu5,*) 'ncsmax: ',ncsmax,nkn,nel

!	--------------------------------------------------
!	set up list of outer ghost nodes
!	--------------------------------------------------

	iloop = 1

	do ia=1,n_ghost_areas
	  ic = ghost_areas(1,ia)
	  nc = 0
	  do k=1,nkn
	    id = id_node(k)
	    if( id /= ic ) cycle
	    nc = nc + 1
	    if( nc > ncsmax ) goto 99
	    ghost_nodes_out(nc,ia) = k
	  end do
	  ghost_areas(2,ia) = nc
	  if( nc > ncsmax ) goto 99	!just to be sure...
	end do

!	--------------------------------------------------
!	set up list of inner ghost nodes
!	--------------------------------------------------

	iloop = 2

	do ia=1,n_ghost_areas
	  ic = ghost_areas(1,ia)
	  iaux = 0
	  do ie=1,nel
	    if( shympi_is_inner_elem(ie) ) cycle
	    if( id_elem(2,ie) /= ic .and. id_elem(3,ie) /= ic ) cycle
	    do ii=1,3
	      k = nen3v(ii,ie)
	      iaux(k) = iaux(k) + 1
	    end do
	  end do
	  nc = 0
	  do k=1,nkn
	    if( .not. shympi_is_inner_node(k) ) cycle
	    if( iaux(k) == 0 ) cycle
	    nc = nc + 1
	    if( nc > ncsmax ) goto 99
	    ghost_nodes_in(nc,ia) = k
	  end do
	  ghost_areas(3,ia) = nc
	end do

!	--------------------------------------------------
!	set up list of ghost elements
!	--------------------------------------------------

	iloop = 3

	do ia=1,n_ghost_areas
	  ic = ghost_areas(1,ia)
	  nc_in = 0
	  nc_out = 0
	  do ie=1,nel
	    if( shympi_is_inner_elem(ie) ) cycle
	    id0 = id_elem(1,ie)
	    id1 = id_elem(2,ie)
	    id2 = id_elem(3,ie)
	    if( .not. any(id_elem(1:3,ie)==ic) ) cycle
	    if( id0 == my_id ) then
	      nc_in = nc_in + 1
	      if( nc_in > ncsmax ) goto 99
	      ghost_elems_in(nc_in,ia) = ie
	    else
	      if( id0 /= ic ) cycle	!no inner element for this outer
	      nc_out = nc_out + 1
	      if( nc_out > ncsmax ) goto 99
	      ghost_elems_out(nc_out,ia) = ie
	    end if
	    !write(iu5,'(7i8)') nc_in,nc_out,ie,id_elem(:,ie)
	  end do
	  ghost_areas(4,ia) = nc_out
	  ghost_areas(5,ia) = nc_in
	end do

!	--------------------------------------------------
!	invert inner index
!	--------------------------------------------------

	iloop = 4

	allocate(ieaux(n_ghost_max))

	do ia=1,n_ghost_areas
	  ic = ghost_areas(1,ia)
	  nc = ghost_areas(4,ia)
	  if( nc > ncsmax ) goto 99
	  iea = 0
	  do i=1,nc
	    ie = ghost_elems_in(i,ia)
	    id = id_elem(1,ie)
	    if( id == ic ) then
	      iea = iea + 1
	      ieaux(iea) = ie
	    end if
	  end do
	  do i=1,nc
	    ie = ghost_elems_in(i,ia)
	    id = id_elem(1,ie)
	    if( id /= ic ) then
	      iea = iea + 1
	      ieaux(iea) = ie
	    end if
	  end do
	  if( iea /= nc ) stop 'error stop ghost_make: internal error (9)'
	end do
	  
!	--------------------------------------------------
!	write debug information
!	--------------------------------------------------

	if( .false. ) then

	do ia=1,n_ghost_areas
	  ic = ghost_areas(1,ia)
	  nc = ghost_areas(4,ia)
	  if( nc > ncsmax ) goto 99
	  write(my_unit,*) 'node test: ',my_id,nkn
	  do k=1,nkn
	    write(my_unit,*) k,ipv(k),id_node(k)
	  end do
	  write(my_unit,*) 'elem test: ',my_id,nel
	  do ie=1,nel
	    write(my_unit,*) ie,ipev(ie),id_elem(:,ie)
	  end do
	  write(my_unit,*) 'ghost test: ',my_id,ia,ic
	  nc = ghost_areas(5,ia)
	  write(my_unit,*) '   inner elems...',nc
	  do i=1,nc
	    ie = ghost_elems_in(i,ia)
	    if( ie < 1 ) goto 97
	    if( ie > nel ) goto 97
	    write(my_unit,*) i,ie,ipev(ie),id_elem(1,ie)
	  end do
	  nc = ghost_areas(4,ia)
	  write(my_unit,*) '   outer elems...',nc
	  do i=1,nc
	    ie = ghost_elems_out(i,ia)
	    if( ie < 1 ) goto 97
	    if( ie > nel ) goto 97
	    write(my_unit,*) i,ie,ipev(ie),id_elem(1,ie)
	  end do
	end do

	iu = 300 + my_id
	do ie=1,nel
	  if( id_elem(0,ie) == 3 ) then
	    iext = ieext(ie)
	    write(iu,'(a,6i10)') 'tripple ',ie,iext,id_elem(:,ie)
	  end if
	end do
	flush(iu)

	iu6 = 600 + my_id
	do ia=1,n_ghost_areas
	  ic = ghost_areas(1,ia)
	  nc = ghost_areas(2,ia)
	  write(iu6,*) '----------------------'
	  write(iu6,*) 'color',my_id,ic
	  write(iu6,*) '----------------------'
	  write(iu6,*) 'outer nodes',my_id,ic,nc
	  do i=1,nc
	    k = ghost_nodes_out(i,ia)
	    if( id_node(k) == my_id ) stop 'error stop 600 2'
	    kext = ipext(k)
	    write(iu6,*) i,k,kext
	  end do
	  nc = ghost_areas(3,ia)
	  write(iu6,*) 'inner nodes',my_id,ic,nc
	  do i=1,nc
	    k = ghost_nodes_in(i,ia)
	    if( id_node(k) /= my_id ) stop 'error stop 600 3'
	    kext = ipext(k)
	    write(iu6,*) i,k,kext
	  end do
	  nc = ghost_areas(4,ia)
	  write(iu6,*) 'outer elems',my_id,ic,nc
	  do i=1,nc
	    ie = ghost_elems_out(i,ia)
	    if( id_elem(1,ie) == my_id ) stop 'error stop 600 4'
	    iext = ieext(ie)
	    write(iu6,*) i,ie,iext
	  end do
	  nc = ghost_areas(5,ia)
	  write(iu6,*) 'inner elems',my_id,ic,nc
	  do i=1,nc
	    ie = ghost_elems_in(i,ia)
	    if( id_elem(1,ie) /= my_id ) stop 'error stop 600 5'
	    iext = ieext(ie)
	    write(iu6,*) i,ie,iext
	  end do
	end do
	flush(iu6)

	end if

!	--------------------------------------------------
!	end of routine
!	--------------------------------------------------

	deallocate(ncs)
	deallocate(ieaux)

	write(my_unit,*) 'finished setting up ghost: ',my_id
	flush(my_unit)

	return
   97	continue
	write(6,*) 'no elements in list',ia,nc,ie
	write(6,*) ghost_elems_in(1:nc,ia)
	write(6,*) ghost_elems_out(1:nc,ia)
	flush(iu)
	flush(iu5)
	stop 'error stop ghost_make: internal error (8)'
   99	continue
	write(6,*) 'iloop = ',iloop
	write(6,*) 'my_id = ',my_id
	write(6,*) ia,id,nc,ncsmax
	flush(iu)
	flush(iu5)
	stop 'error stop ghost_make: internal error (7)'
	end

!*****************************************************************

	subroutine ghost_check

	use shympi
	use basin

	implicit none

	integer ia,i,ic,k,nc

	do ia=1,n_ghost_areas

	  ic = ghost_areas(1,ia)
	  if( my_id == ic ) then
	    write(6,*) ia,ic,my_id
	    stop 'error stop ghost_check: internal error (1)'
	  end if

	  nc = ghost_areas(2,ia)
	  do i=1,nc
	    k = ghost_nodes_out(i,ia)
	    if( id_node(k) /= ic ) then
	      write(6,*) ia,i,k,id_node(k),ic
	      stop 'error stop ghost_check: internal error (2)'
	    end if
	  end do

	  nc = ghost_areas(3,ia)
	  do i=1,nc
	    k = ghost_nodes_in(i,ia)
	    if( id_node(k) /= my_id ) then
	      write(6,*) ia,i,k,id_node(k),my_id
	      stop 'error stop ghost_check: internal error (3)'
	    end if
	  end do

	end do

	end

!*****************************************************************

	subroutine ghost_write

	use shympi
	use basin

	implicit none

	integer ia,ic,nc,i,k,ie

	write(my_unit,*) 'writing ghost node info for my_id: ',my_id

	write(my_unit,*) 'n_ghost_areas = ',n_ghost_areas
	write(my_unit,*) 'ghost_areas: ',ghost_areas

	do ia=1,n_ghost_areas
	  write(my_unit,*) 'handling ghost_area: ',ia
	  write(my_unit,*) 'ghost_area: ',ghost_areas(:,ia)
	  ic = ghost_areas(1,ia)
	  nc = ghost_areas(2,ia)
	  write(my_unit,*) 'ghost_area color: ',ic
	  write(my_unit,*) 'nkn inner,unique,local: '
     +     				,nkn_inner,nkn_unique,nkn_local
	  write(my_unit,*) 'nodes outer: ',ic,nc
	  flush(my_unit)
	  do i=1,nc
	    write(my_unit,*) i,ia
	  flush(my_unit)
	    k = ghost_nodes_out(i,ia)
	    write(my_unit,*) k
	  flush(my_unit)
	    write(my_unit,*) k,ipv(k),xgv(k),ygv(k)
	  flush(my_unit)
	  end do
	  nc = ghost_areas(3,ia)
	  write(my_unit,*) 'nodes inner: ',ic,nc
	  flush(my_unit)
	  do i=1,nc
	    k = ghost_nodes_in(i,ia)
	    write(my_unit,*) k,ipv(k),xgv(k),ygv(k)
	  flush(my_unit)
	  end do
	  nc = ghost_areas(4,ia)
	  write(my_unit,*) 'nel inner,unique,local: '
     +     				,nel_inner,nel_unique,nel_local
	  flush(my_unit)
	  write(my_unit,*) 'elems outer: ',ic,nc
	  flush(my_unit)
	  do i=1,nc
	    ie = ghost_elems_out(i,ia)
	    write(my_unit,*) ie,ipev(ie)
	  flush(my_unit)
	  end do
	  nc = ghost_areas(5,ia)
	  write(my_unit,*) 'elems inner: ',ic,nc
	  flush(my_unit)
	  do i=1,nc
	    ie = ghost_elems_in(i,ia)
	    write(my_unit,*) ie,ipev(ie)
	  flush(my_unit)
	  end do
	end do

	write(my_unit,*) 'finished writing ghost node info'
	  flush(my_unit)

	end

!*****************************************************************

	subroutine ghost_debug

	use shympi
	use basin

	implicit none

	integer ia,ic,nc,i,k,ie,iu
	integer kext,iext
	integer ipext,ieext

	iu = 200 + my_id

	write(iu,*) '=================================='
	write(iu,*) 'writing ghost_debug: ',my_id
	write(iu,*) '=================================='

	write(iu,*) 'n_ghost_areas = ',n_ghost_areas
	write(iu,*) 'ghost_areas: ',ghost_areas
	write(iu,*) 'ghost_nodes_out: ',ghost_nodes_out
	write(iu,*) 'ghost_nodes_in: ',ghost_nodes_in
	write(iu,*) 'ghost_elems_out: ',ghost_elems_out
	write(iu,*) 'ghost_elems_in: ',ghost_elems_in

	do ia=1,n_ghost_areas
	  ic = ghost_areas(1,ia)
	  write(iu,*) '-----------------------------'
	  write(iu,*) 'ghost color:',ia,ic
	  write(iu,*) '-----------------------------'
	  nc = ghost_areas(2,ia)
	  write(iu,*) 'outer nodes',nc
	  do i=1,nc
	    k = ghost_nodes_out(i,ia)
	    kext = ipext(k)
	    write(iu,*) i,k,kext
	  end do
	  nc = ghost_areas(3,ia)
	  write(iu,*) 'inner nodes',nc
	  do i=1,nc
	    k = ghost_nodes_in(i,ia)
	    kext = ipext(k)
	    write(iu,*) i,k,kext
	  end do
	  nc = ghost_areas(4,ia)
	  write(iu,*) 'outer elems',nc
	  do i=1,nc
	    ie = ghost_elems_out(i,ia)
	    iext = ieext(ie)
	    write(iu,*) i,ie,iext
	  end do
	  nc = ghost_areas(5,ia)
	  write(iu,*) 'inner elems',nc
	  do i=1,nc
	    ie = ghost_elems_in(i,ia)
	    iext = ieext(ie)
	    write(iu,*) i,ie,iext
	  end do
	end do

	write(iu,*) 'finished writing ghost_debug'
	flush(iu)

	end

!*****************************************************************

        subroutine ghost_debug

        use shympi
        use basin

        implicit none

        integer ia,ic,nc,i,k,ie,iu

        iu = 200 + my_id

        write(iu,*) 'writing ghost debug: ',my_id

        write(iu,*) 'n_ghost_areas = ',n_ghost_areas
        write(iu,*) 'ghost_areas: ',ghost_areas
        write(iu,*) 'ghost_nodes_out: ',ghost_nodes_out
        write(iu,*) 'ghost_nodes_in: ',ghost_nodes_in
        write(iu,*) 'ghost_elems_out: ',ghost_elems_out
        write(iu,*) 'ghost_elems_in: ',ghost_elems_in

        write(iu,*) 'finished writing ghost debug'
        flush(iu)

        end

!*****************************************************************
!*****************************************************************
!*****************************************************************

	subroutine print_ghost_nodes_r(val,text)

	use shympi
	use basin

	implicit none

	real val(nkn)
	character*(*) text

	integer ia,ic,nc,k,i

	write(my_unit,*) 'printing ghost nodes: ' // text
	write(my_unit,*) 'n_ghost_areas = ',n_ghost_areas,my_id

	do ia=1,n_ghost_areas
	  ic = ghost_areas(1,ia)
	  nc = ghost_areas(2,ia)
	  write(my_unit,*) 'outer: ',ic,nc
	  do i=1,nc
	    k = ghost_nodes_out(i,ia)
	    write(my_unit,*) k,ipv(k),val(k)
	  end do
	  nc = ghost_areas(3,ia)
	  write(my_unit,*) 'inner: ',ic,nc
	  do i=1,nc
	    k = ghost_nodes_in(i,ia)
	    write(my_unit,*) k,ipv(k),val(k)
	  end do
	end do

	end

!*****************************************************************

	subroutine print_ghost_nodes_i(val,text)

	use shympi
	use basin

	implicit none

	integer val(nkn)
	character*(*) text

	integer ia,ic,nc,k,i

	write(my_unit,*) 'printing ghost nodes: ' // text
	write(my_unit,*) 'n_ghost_areas = ',n_ghost_areas,my_id

	do ia=1,n_ghost_areas
	  ic = ghost_areas(1,ia)
	  nc = ghost_areas(2,ia)
	  write(my_unit,*) 'outer: ',ic,nc
	  do i=1,nc
	    k = ghost_nodes_out(i,ia)
	    write(my_unit,*) k,ipv(k),val(k)
	  end do
	  nc = ghost_areas(3,ia)
	  write(my_unit,*) 'inner: ',ic,nc
	  do i=1,nc
	    k = ghost_nodes_in(i,ia)
	    write(my_unit,*) k,ipv(k),val(k)
	  end do
	end do

	end

!*****************************************************************

	subroutine print_ghost_elems_i(val,text)

	use shympi
	use basin

	implicit none

	integer val(nel)
	character*(*) text

	integer ia,ic,nc,k,i,ie

	write(my_unit,*) 'printing ghost elems: ' // text
	write(my_unit,*) 'n_ghost_areas = ',n_ghost_areas,my_id

	do ia=1,n_ghost_areas
	  ic = ghost_areas(1,ia)
	  nc = ghost_areas(4,ia)
	  write(my_unit,*) 'elems outer: ',ic,nc
	  do i=1,nc
	    ie = ghost_elems_out(i,ia)
	    write(my_unit,*) ie,ipev(ie),val(ie)
	  end do
	  nc = ghost_areas(5,ia)
	  write(my_unit,*) 'elems inner: ',ic,nc
	  do i=1,nc
	    ie = ghost_elems_in(i,ia)
	    write(my_unit,*) ie,ipev(ie),val(ie)
	  end do
	end do

	end

!*****************************************************************
!*****************************************************************
!*****************************************************************

	subroutine ghost_exchange

	use shympi
	use basin

	implicit none

	integer i
	integer, allocatable :: num_elems(:)
	integer, allocatable :: num_nodes(:)
	integer, allocatable :: num_e(:)
	integer, allocatable :: num_n(:)
	
	allocate(num_elems(nel))
	allocate(num_nodes(nkn))
	num_elems = ipev
	num_nodes = ipv

	write(6,*) 'start exchange ghost',my_id
	flush(6)
	call shympi_syncronize

	call shympi_exchange_2d_node(ipv)
	write(6,*) 'exchange ghost nodes',my_id,nkn
	flush(6)
	call shympi_syncronize
	call shympi_exchange_2d_elem(ipev)
	write(6,*) 'exchange ghost elems',my_id,nel
	flush(6)
	call shympi_syncronize

	call shympi_check_2d_node(ipv,'ghost ipv')
	write(6,*) 'check ghost nodes',my_id
	flush(6)
	call shympi_syncronize
	call shympi_check_2d_elem(ipev,'ghost ipev')
	write(6,*) 'check ghost elems',my_id
	flush(6)
	call shympi_syncronize

	allocate(num_e(nel))
	allocate(num_n(nkn))
	num_e = ipev
	num_n = ipv

	i = count( num_nodes /= num_n )
	write(6,*) 'different nodes: ',my_id,i
	i = count( num_elems /= num_e )
	write(6,*) 'different elems: ',my_id,i
	flush(6)
	call shympi_syncronize

	call shympi_check_array(1,nkn,nkn,num_nodes,ipv,'ghost ipv')
	!call shympi_check_array(1,nel,nel,num_elems,ipev,'ghost ipev')
	call shympi_check_array(1,nkn,nkn,num_n,ipv,'ghost ipv')
	!call shympi_check_array(1,nel,nel,num_e,ipev,'ghost ipev')

	call shympi_syncronize
	write(6,*) 'ghost_exchange: finished exchange...',my_id
	flush(6)
	!stop

	end

!*****************************************************************
!*****************************************************************
!*****************************************************************
<|MERGE_RESOLUTION|>--- conflicted
+++ resolved
@@ -31,11 +31,8 @@
 ! 16.02.2019	ggu	changed VERS_7_5_60
 ! 21.05.2019	ggu	changed VERS_7_5_62
 ! 10.04.2022	ggu	adjourned call to shympi_check_array()
-<<<<<<< HEAD
+! 10.03.2023    ggu     new routine ghost_debug()
 ! 18.03.2023	ggu	resolved problem exchanging elements (ghost nodes)
-=======
-! 10.03.2023    ggu     new routine ghost_debug()
->>>>>>> 1f907434
 
 !*****************************************************************
 !*****************************************************************
