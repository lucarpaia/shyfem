--- conflicted
+++ resolved
@@ -55,10 +55,7 @@
 ! 22.09.2020    ggu     correct warnings for PGI compiler
 ! 28.04.2023    ggu     update function calls for belem
 ! 09.05.2023    lrp     introduce top layer index variable
-<<<<<<< HEAD
 ! 05.06.2023    lrp     introduce z-star
-=======
->>>>>>> 8664feb1
 !
 !***************************************************************
 
@@ -520,13 +517,8 @@
 	implicit none
 
 	logical bvolwrite,bdebug
-<<<<<<< HEAD
 	integer ie,ii,k,l,lmax,lmin,nsigma,nadapt,nlvaux,ks
 	real z,h,hsigma,hadapt,zeps
-=======
-	integer ie,ii,k,l,lmax,lmin,nsigma,nlvaux,ks
-	real z,h,hsigma,zeps
->>>>>>> 8664feb1
 	double precision ak,vk,ve
 	double precision, allocatable :: vole(:,:),volk(:,:)
 	real hl(nlv)		!aux vector for layer thickness
@@ -556,13 +548,9 @@
 	  lmax = ilhv(ie)
 	  lmin = 1
 	  !write(6,*) ie,lmax,nlv,nlvdi
-<<<<<<< HEAD
 	  call compute_zadapt_info(z,hlv,nsigma,lmax,lmin,nadapt,hadapt)
 	  call get_layer_thickness(lmax,lmin,nsigma,nadapt,
      +				   hsigma,hadapt,z,h,hlv,hl)
-=======
-	  call get_layer_thickness(lmax,lmin,nsigma,hsigma,z,h,hlv,hl)
->>>>>>> 8664feb1
 	  do l=1,lmax
 	    vk = ak * hl(l)
 	    ve = 3. * vk
