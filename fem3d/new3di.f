
!--------------------------------------------------------------------------
!
!    Copyright (C) 1988,1991-1993,1995-2001,2003-2020  Georg Umgiesser
!    Copyright (C) 2006,2011,2019  Christian Ferrarin
!    Copyright (C) 2007,2013  Debora Bellafiore
!    Copyright (C) 2008  Marco Bajo
!    Copyright (C) 2015  Erik Pascolo
!
!    This file is part of SHYFEM.
!
!    SHYFEM is free software: you can redistribute it and/or modify
!    it under the terms of the GNU General Public License as published by
!    the Free Software Foundation, either version 3 of the License, or
!    (at your option) any later version.
!
!    SHYFEM is distributed in the hope that it will be useful,
!    but WITHOUT ANY WARRANTY; without even the implied warranty of
!    MERCHANTABILITY or FITNESS FOR A PARTICULAR PURPOSE. See the
!    GNU General Public License for more details.
!
!    You should have received a copy of the GNU General Public License
!    along with SHYFEM. Please see the file COPYING in the main directory.
!    If not, see <http://www.gnu.org/licenses/>.
!
!    Contributions to this file can be found below in the revision log.
!
!--------------------------------------------------------------------------

c assembling linear system routine
c
c contents :
c
c subroutine hydro			administrates one time step
c subroutine hydro_zeta(vqv)		assemble matrix
c subroutine hydro_transports		computes transports (temporary)
c subroutine hydro_transports_final	computes transports (final)
c subroutine hydro_vertical(dzeta)	computes vertical velocities
c subroutine correct_zeta(dzeta)	corrects zeta values
c
c notes :
c
c look for "!ccc" to see important changes
c
c ASYM			passage to asymmetrix matrix
c ASYM_OPSPLT		new version without operator splitting (can leave)
c ASYM_OPSPLT_CH	new version -> change here
c
c nknddi	dimension for total number of nodes
c nelddi	dimension for total number of elements
c nrbddi	dimension for total number of boundary condition nodes
c nbcddi	dimension for total number of open boundaries
c mbwddi	dimension for bandwidth
c ngrddi	dimension for grade of nodes (number of elements attached
c		...to one node)
c narddi	dimension for total number of area codes
c nexddi	dimension for total number of extra nodes for output
c
c nkn,nel	total number of nodes/elements
c nrz,nrq	total number of nodes with water level/flux boundary conditions
c nrb		total number of nodes with boundary conditions
c nbc		total number of open boundaries
c ngr		maximum grade of nodes
c mbw		bandwidth of system matrix
c flag		flag value (to recognize boundary conditions)
c grav,dcor	gravitational accel./medium latitude of basin
c rowass,roluft	density of water/air
c idt,nits	time step/total iterations to go
c niter,it	actual number of iterations/actual time
c nlvdi,nlv	dimension for levels, number of used levels
c
c nen3v(..,ie)	element index - node numbers (3) of element ie
c
c ipv(k)	external node number of node k
c ipev(ie)	external element number of element ie
c
c rqv(k),rzv(k)	flux/water level boundary conditions for node k
c		...if(rzv(k).eq.flag) --> no b.c. is specified for node k
c bnd(..,ib)	specification of boundary conditions for open boundary ib
c ev(..,ie)	geometric parameters for element ie
c		...1-3 = area, 4-6 = b, 7-9 = c, 10 = Aomega, 11-13 = angle
c uov(ie)	depth integrated transport (old time level)
c vov(ie)	...
c unv(ie)	depth integrated transport (new time level)
c vnv(ie)	...
c zov(k)	water level of old/new time level
c znv(k)	...
c ulov(l,ie)	velocity of old time level in x direction of layer l and elem ie
c vlov(l,ie)	velocity of old time level in y direction of layer l and elem ie
c wlov(l,i)	velocity of old time level in z direction of layer l and node i
c ulnv(l,ie)	velocity of new time level in x direction of layer l and elem ie
c vlnv(l,ie)	velocity of new time level in y direction of layer l and elem ie
c wlnv(l,i)	velocity of new time level in z direction of layer l and node i
c utlov(l,ie)	transport of old time level in x direction of layer l and el. ie
c vtlov(l,ie)	transport of old time level in y direction of layer l and el. ie
c utlnv(l,ie)	transport of new time level in x direction of layer l and el. ie
c vtlnv(l,ie)	transport of new time level in y direction of layer l and el. ie
c uprv(l,k)	velocity (averaged) in x direction of layer l and node k
c vprv(l,k)	velocity (averaged) in y direction of layer l and node k
c wprv(l,k)	velocity (averaged) in z direction of layer l and node k
c up0v(k)	total velocity (averaged) in x direction of node k
c vp0v(k)	total velocity (averaged) in y direction of node k
c tauxnv(k)	normalized stress in x-direction at node k
c tauynv(k)	normalized stress in y-direction at node k
c rhov(l,k)	density for level l and node k
c fcorv(ie)	coriolis parameter for elem ie
c
c visv(l,k)	vertical turbulent viscosity for layer l and node k (alv)
c difv(l,k)	vertical turbulent diffusivity for layer l and node k (slv)
c
c xgv(k),ygv(k)	coordinates of node k
c
c hldv(l)	thickness of layer l
c hlv(l)	absolute depth of bottom of layer l
c ilhv(ie)	number of levels for element ie
c ilhkv(k)	number of levels for node k
c hlhv(ie)	thickness of last layer for element ie
c hev(ie)	total depth at element ie (no water level)
c hkv(k)	total depth at node k (no water level)
c hm3v(3,ie)	depth of three nodes in element ie
c
c v1v,v2v...	auxiliary vectors
c rmat		band matrix for one vertical system (as above)
c rvec		constant vector for vertical system
c
c $$h1new	use new water level to compute velocities
c		(only for printing velocities important, but
c		algorithm has to be checked if consistent)
c $$rtmax	use maximal friction coefficient of rdt (=1./dt)
c
c revision log :
c
c 27.07.1988	ggu	(from sp159f)
c 18.02.1991	ggu	(from scratch)
c 04.06.1991	ggu	(c=(1) : friction term has been corrected) (hydro_zeta)
c 27.08.1991	ggu	(from scratch) (hydro_vertical)
c 01.10.1992	ggu	(staggered FE - completely restructured) (hydro_zeta)
c 01.07.1993	ggu	$$UVBARO - u/vov introduced for	iteration on rad cond
c 03.11.1993	ggu	$$cmplerr - compiler warnings hydro
c 05.11.1993	ggu	$$fric - normal friction
c 05.11.1993	ggu	$$crador - crador call commented
c 05.11.1993	ggu	subroutine crador in file newcra.f
c 05.11.1993	ggu	$$VBARO-ERR - unv(ie)=vov(ie)
c 28.08.1995	ggu	$$BAROC_AREA - do baroc only for iarv(ie) = 0
c 30.08.1995	ggu	$$AUST - austausch coefficient introduced
c 01.09.1995	ggu	$$AWEIGH - area weighting of austausch coefficient
c 06.03.1996	ggu	$$BAROC_AREA0 - introduced baroc0
c 06.03.1996	ggu	$$VERT_AUST_ADJUST - adjustment of vert. aust. coef.
c 06.06.1996	ggu	$$BCHAO - modifications for vel. profile (temp.)
c 10.06.1996	ggu	$$UVPADV - modifications for advective term
c 23.07.1997	ggu	(from scratch) (hydro_transports_final)
c 14.08.1998	ggu	set w = 0 at open boundary nodes
c 20.08.1998	ggu	some documentation for sp256w
c 08.04.1999	ggu	equilibrium tide introduced (zeqv)
c 20.04.1999	ggu	converted to stress instead of wind (tauxnv...)
c 24.06.1999	ggu	call to rescur commented (use 2D call resid)
c 07.03.2000	ggu	eliminated VERT_AUST_ADJUST
c 07.03.2000	ggu	arrays for vertical turbulent diffusion coefficient
c 12.01.2001	ggu	solve for znv and not z difference (ZNEW) (hydro_zeta)
c 09.11.2001	ggu	BCHAO commented out, no compiler directives
c 14.11.2001	ggu	all compiler directives eliminated
c 10.08.2003	ggu	deleted commented parts (radiation, etc..)
c 10.08.2003	ggu	some code in new subroutines: make_prvel, copy_uvz
c 13.08.2003	ggu	delete useless vars (nrand, epsit), no iteration
c 13.08.2003	ggu	call setnod, set_link_info
c 10.03.2004	ggu	RQVDT - value in rqv is now discharge [m**3/s]
c 10.01.2005	ggu	BAROC_DIST - scale baroclinic term with distance
c 25.01.2005	ggu	BUGADV - bugfix for advective terms
c 24.02.2005	ggu	new reynolds stresses -> green
c 15.03.2005	ggu	austv,aust eliminated, austau() in diff_h_set()
c 29.04.2005	ggu	semi-lagrangian advection (backadv)
c 29.04.2005	ggu	no baroclinic terms close to step (ilevmin)
c 04.11.2005	ggu	use itlin to decide about semi-lagrangian advection
c 23.03.2006	ggu	changed time step to real
c 31.05.2006	ggu	new friction type ireib=7
c 18.10.2006	ccf	radx,rady for radiation stress introduced
c 28.11.2006	ggu	in u/vadv is now difference and not absolute transport
c 02.04.2007	ggu	new algorithm (look for ASYM)
c 08.06.2007	ggu&dbf	restructured for new explicit terms
c 28.09.2007	ggu	deleted chao, semi-lagrange to newexp.f, no indov
c 24.06.2008	ggu	bpresv deleted
c 10.10.2008	ggu&mbj	prepared for pardiso -> modify system (gguexclude)
c 10.12.2008	ggu	use rfricv for bottom friction -> other can be deleted
c 18.12.2008	ggu	more debug info for error in vertical system
c 13.01.2009	ggu	Pardiso lib integrated
c 04.03.2009	ggu	matrix amat deleted from file -> only locally used
c 27.03.2009	ggu	call new routine adjust_mass_flux() for dry nodes
c 06.04.2009	ggu	deleted routine write_elem_vel_info()
c 07.05.2009	ggu	new routines for scalar interpolation (not finished)
c 10.03.2010	ggu	bug fix in sp256w() for ibtyp=2
c 11.03.2010	ggu	new routine check_volume() to check for negative vol
c 23.03.2010	ggu	changed v6.1.1
c 12.04.2010	ggu	ad hoc routine for Yaron
c 22.04.2010	ggu	changed VERS_6_1_5
c 08.10.2010	ggu	changed VERS_6_1_13
c 15.12.2010	ggu	changed VERS_6_1_14
c 16.12.2010	ggu	in sp256w() account for changing volume (sigma)
c 19.02.2011	ccf	3D radiation stress
c 01.03.2011	ggu	changed VERS_6_1_20
c 31.05.2011	ggu	changed VERS_6_1_23
c 18.10.2011	ggu	changed VERS_6_1_33
c 04.11.2011	ggu	deleted computation of firction term (in subn35.f)
c 29.03.2012	ggu	cleaned up, sp256v prepared for OpenMP
c 10.05.2013	dbf&ggu	new routines for non-hydro
c 13.06.2013	ggu	changed VERS_6_1_65
c 12.09.2013	ggu	changed VERS_6_1_67
c 25.10.2013	ggu	changed VERS_6_1_68
c 29.10.2013	ggu	nudging implemented
c 12.11.2013	ggu	changed VERS_6_1_69
c 29.11.2013	ggu	zeta correction
c 05.12.2013	ggu	changed VERS_6_1_70
c 25.03.2014	ggu	new offline
c 10.04.2014	ggu	cleaning up of a lot of stuff
c 05.05.2014	ggu	changed VERS_6_1_74
c 18.06.2014	ggu	changed VERS_6_1_77
c 05.11.2014	ggu	changed VERS_7_0_5
c 05.12.2014	ggu	changed VERS_7_0_8
c 12.12.2014	ggu	changed VERS_7_0_9
c 19.12.2014	ggu	changed VERS_7_0_10
c 23.12.2014	ggu	changed VERS_7_0_11
c 19.01.2015	ggu	changed VERS_7_1_3
c 05.05.2015	ggu	changed VERS_7_1_10
c 06.05.2015	ggu	cleaning up of sp256f
c 20.05.2015	ggu&erp	sp256v parallelized
c 05.06.2015	ggu	changed VERS_7_1_12
c 10.07.2015	ggu	changed VERS_7_1_50
c 13.07.2015	ggu	changed VERS_7_1_51
c 17.07.2015	ggu	changed VERS_7_1_80
c 20.07.2015	ggu	changed VERS_7_1_81
c 24.07.2015	ggu	changed VERS_7_1_82
c 17.09.2015	ggu	sp256w renamed to hydro_vertical
c 17.09.2015	ggu	sp259f renamed to hydro
c 18.09.2015	ggu	sp256 renamed to hydro_transports, file cleaned
c 10.10.2015	ggu	changed VERS_7_3_2
c 22.10.2015	ggu	changed VERS_7_3_7
c 05.11.2015	ggu	changed VERS_7_3_12
c 20.11.2015	ggu&erp	chunk size introduced, omp finalized
c 16.12.2015	ggu	changed VERS_7_3_16
c 10.03.2016	ggu	in sp256v_intern() b/cpres in double precision
c 11.03.2016	ggu	most variables passed in double precision
c 14.06.2016	ggu	changed VERS_7_5_14
c 17.06.2016	ggu	changed VERS_7_5_15
c 31.10.2016	ggu	parallel part modified
c 12.01.2017	ggu	changed VERS_7_5_21
c 24.03.2017	ggu	new treatment for afix in sp256v_intern()
c 31.03.2017	ggu	changed VERS_7_5_24
c 04.11.2017	ggu	changed VERS_7_5_34
c 05.12.2017	ggu	changed VERS_7_5_39
c 24.01.2018	ggu	changed VERS_7_5_41
c 03.04.2018	ggu	changed VERS_7_5_43
c 19.04.2018	ggu	changed VERS_7_5_45
c 26.04.2018	ggu	changed VERS_7_5_46
c 11.05.2018	ggu	changed VERS_7_5_47
c 18.12.2018	ggu	changed VERS_7_5_52
c 19.12.2018	ggu	error in experimental code with penta solver
c 18.01.2019	ggu	finished implementing and testing penta solver
c 14.02.2019	ggu	changed VERS_7_5_56
c 16.02.2019	ggu	changed VERS_7_5_60
c 13.03.2019	ggu	changed VERS_7_5_61
c 16.04.2019	ggu	introduced rcomputev for excluding elements (rcomp)
c 21.05.2019	ggu	changed VERS_7_5_62
c 02.07.2019	ggu	switched completely to penta solver
c 04.07.2019	ccf	for offline also compute horizontal diffusion params
c 16.07.2019	ggu	rmsdiff was not set to 0 (bug)
c 26.03.2020	ggu	adjust viscosity in case of closure (rcomp)
c 26.05.2020	ggu	new variable ruseterm to shut off selected terms
c 04.06.2020	ggu	debug_new3di() for selected debug
c 30.03.2021	ggu	copy to old into shyfem routine
<<<<<<< HEAD
=======
c 30.04.2021    clr&ggu adapted for petsc solver
>>>>>>> 81be55d2
c
c******************************************************************

	subroutine hydro

c administrates one hydrodynamic time step for system to solve

	use mod_depth
	use mod_bound_dynamic
	use mod_area
	use mod_hydro_baro
	use mod_hydro_print
	use mod_hydro_vel
	use mod_hydro
	use levels, only : nlvdi,nlv
	!use basin, only : nkn,nel,ngr,mbw
	use basin
	use shympi
        use mod_zeta_system, only : solver_type

	implicit none

	logical boff,bdebout
	logical bzcorr
	integer i,l,k,ie,ier,ii
	integer nrand
	integer iw,iwa,iloop
	integer nmat
	integer kspecial
	integer iwhat
	real azpar,ampar
	real dzeta(nkn)
	double precision dtime

	integer iround
	real getpar
	logical bnohyd

        real epseps
        parameter (epseps = 1.e-6)

        integer iwvel !DWNH
	kspecial = 0
	bdebout = .false.

	if( nint(getpar('ihydro')) <= 0 ) return	!only for debug

c-----------------------------------------------------------------
c set parameter for hydro or non hydro 
c-----------------------------------------------------------------

	call nonhydro_get_flag(bnohyd)
        iwvel = nint(getpar('iwvel')) !DWNH
	call get_act_dtime(dtime)

	azpar = getpar('azpar')
	ampar = getpar('ampar')
	if( azpar == 0. .and. ampar == 1. ) then
	  call system_set_explicit
	else if( azpar == 1. .and. ampar == 0. ) then
	  call system_set_explicit
	else if( shympi_is_parallel() ) then
	  !if( shympi_is_master() ) then
	  !  write(6,*) 'system is not solved explicitly'
	  !  write(6,*) 'cannot solve semi-implicitly with MPI'
	  !  write(6,*) 'azpar,ampar: ',azpar,ampar
	  !  write(6,*) 'please use azpar=1 and ampar=0'
	  !end if
	  !call shympi_stop('no semi-implicit solution')
	end if

c-----------------------------------------------------------------
c dry areas
c-----------------------------------------------------------------

	iw=0
	call sp136(iw)

c-----------------------------------------------------------------
c copy variables to old time level
c-----------------------------------------------------------------

	!call copy_uvz		!copies uvz to old time level
	!call nonhydro_copy	!copies non hydrostatic pressure terms
	!call copy_depth	!copies layer depth to old

	call set_diffusivity	!horizontal viscosity/diffusivity (needs uvprv)

c-----------------------------------------------------------------
c offline
c-----------------------------------------------------------------

	call is_offline(1,boff)
	!if( boff ) write(6,*) 'hydro reading from offline...'
	if( boff ) return

c-----------------------------------------------------------------
c solve for hydrodynamic variables
c-----------------------------------------------------------------

	iloop = 0

	do 				!loop over changing domain

	  iloop = iloop + 1

	  call hydro_transports		!compute intermediate transports

	  call setnod			!set info on dry nodes
	  call set_link_info		!information on areas, islands, etc..
	  call adjust_mass_flux		!cope with dry nodes

	  call system_init		!initializes matrix
	  call hydro_zeta(rqv)		!assemble system matrix for z
	  call system_solve(nkn,znv)	!solves system matrix for z
	  call system_get(nkn,znv)	!copies solution to new z

	  if(trim(solver_type) /= 'PETSc')then
            call shympi_exchange_2d_node(znv)
          endif

	  call setweg(1,iw)		!controll intertidal flats
	  !write(6,*) 'hydro: iw = ',iw,iloop,my_id
	  iw = shympi_sum(iw)
	  !if( iw > 0 .and. shympi_is_parallel() ) goto 99
	  if( iw == 0 ) exit

	end do

	call hydro_transports_final	!final transports (also barotropic)

c-----------------------------------------------------------------
c end of soulution for hydrodynamic variables
c-----------------------------------------------------------------

        call setzev			!copy znv to zenv
        call setuvd			!set velocities in dry areas
	call baro2l 			!sets transports in dry areas

	call make_new_depth
	call check_volume		!checks for negative volume 
        call arper

c-----------------------------------------------------------------
c vertical velocities and non-hydrostatic step
c-----------------------------------------------------------------

	if (bnohyd) then
	  call sp256wnh
	  call nonhydro_adjust
	end if

	call hydro_vertical(dzeta)		!compute vertical velocities

	!if (bnohyd) call nh_handle_output(dtime)
	if (bnohyd .or. (iwvel .eq. 1)) then
	  call nh_handle_output(dtime)!DWNH
	end if

c-----------------------------------------------------------------
c correction for zeta
c-----------------------------------------------------------------

	bzcorr = .true.
	bzcorr = .false.
	if( bzcorr ) then
	  call correct_zeta(dzeta)
          call setzev     !znv -> zenv
	  call make_new_depth
	  call hydro_vertical(dzeta)		!$$VERVEL
	end if

c-----------------------------------------------------------------
c some checks
c-----------------------------------------------------------------

	call vol_mass(1)		!computes and writes total volume
	if( bdebout ) call debug_output(dtime)
	call mass_conserve		!check mass balance

c-----------------------------------------------------------------
c compute velocities on elements and nodes
c-----------------------------------------------------------------

	call compute_velocities

c-----------------------------------------------------------------
c end of routine
c-----------------------------------------------------------------

	return
   99	continue
	write(6,*) 'no wetting and drying for mpi yet...'
	stop 'error stop hydro: not yet ready'
	end

c******************************************************************

	subroutine hydro_zeta(vqv)

c assembles linear system matrix
c
c vqv		flux boundary condition vector
c
c semi-implicit scheme for 3d model

	use mod_nudging
	use mod_internal
	use mod_geom_dynamic
	use mod_depth
	use mod_bound_dynamic
	use mod_hydro_baro
	use mod_hydro
	use evgeom
	use levels
	use basin
	use shympi
        use mod_zeta_system, only : kn,hia,hik,solver_type
         
	implicit none

	real vqv(nkn)

	double precision drittl
	parameter (drittl=1./3.)

	include 'mkonst.h'
	include 'pkonst.h'

        integer afix            !chao dbf
	logical bcolin
	logical bdebug
	integer ie,i,j,j1,j2,n,m,kk,l,k,ie_mpi
	integer ngl
	integer ilevel
	integer ju,jv
        integer nel_loop

	real azpar,ampar
	real dt

	!real az,am,af
	!real zm
	!real ht
	!real amatr(3,3)
	!real delta,h11,hh999
	!real z(3)
	!real andg,zndg(3)
	!real b(3),c(3)
	!real acu
	!real uold,vold
	!real ut,vt,uhat,vhat
	!real dbb,dbc,dcb,dcc,abn,acn

	double precision aj,rw,ddt
	double precision amatr(3,3)
	double precision delta,h11,hh999
	double precision z(3)
	double precision andg,zndg(3)
	double precision zm
	double precision az,am,af
	double precision b(3),c(3)
	double precision acu
	double precision uold,vold
	double precision ut,vt,uhat,vhat
	double precision dbb,dbc,dcb,dcc,abn,acn

c	data amatr / 2.,1.,1.,1.,2.,1.,1.,1.,2. /	!original
	data amatr / 4.,0.,0.,0.,4.,0.,0.,0.,4. /	!lumped

        integer locsps,loclp,iround
	real getpar
	!logical iskbnd,iskout,iseout
	logical iskbnd,iseout
        iskbnd(k) = inodv(k).ne.0 .and. inodv(k).ne.-2
        !iskout(k) = inodv(k).eq.-2
        iseout(ie) = iwegv(ie).ne.0

c-------------------------------------------------------------
c initialization
c-------------------------------------------------------------

	bcolin=iround(getpar('iclin')).ne.0

	call getazam(azpar,ampar)
	az=azpar
	am=ampar
	af=getpar('afpar')
	call get_timestep(dt)
	ddt = dt

	ngl=nkn

c-------------------------------------------------------------
c loop over elements
c-------------------------------------------------------------
        if(trim(solver_type)=='PETSc')then
          nel_loop=nel_unique
        else
          nel_loop=nel
        endif

	do ie_mpi=1,nel_loop
          if(trim(solver_type)=='PETSc')then
            ie = ie_mpi
          else
            ie = ip_sort_elem(ie_mpi)
          endif
	!write(6,*) ie_mpi,ie,ipev(ie),nel

c	------------------------------------------------------
c	compute level gradient
c	------------------------------------------------------

	zm=0.
	do i=1,3
		kk=nen3v(i,ie)
		kn(i)=kk
		b(i)=ev(i+3,ie)
		c(i)=ev(i+6,ie)
		!z(i)=zov(kk)
		z(i)=zeov(i,ie)		!ZEONV
		zndg(i) = andgzv(kk)	!nudging
		zm=zm+z(i)
	end do

	zm=zm*drittl

	!if(bcolin) then
	!	ht=hev(ie)
	!else
	!	ht=hev(ie)+zm
	!end if

	ilevel=ilhv(ie)
	aj=ev(10,ie)
        afix=1-iuvfix(ie)      !chao dbf

        delta=ddt*ddt*az*am*grav*afix         !ASYM_OPSPLT        !chao dbf

c	------------------------------------------------------
c	compute contribution from H^x and H^y
c	------------------------------------------------------

	dbb = 0.
	dbc = 0.
	dcb = 0.
	dcc = 0.
	do l=1,ilevel			!ASYM_OPSPLT
	  jv=l+l
	  ju=jv-1
	  dbb = dbb + ddxv(ju,ie)
	  dbc = dbc + ddyv(ju,ie)
	  dcb = dcb + ddxv(jv,ie)
	  dcc = dcc + ddyv(jv,ie)
	end do

c	------------------------------------------------------
c	compute barotropic transport
c	------------------------------------------------------

	uold = 0.
	vold = 0.
	uhat = 0.
	vhat = 0.

	do l=1,ilevel
	  uold = uold + utlov(l,ie)
	  vold = vold + vtlov(l,ie)
	  uhat = uhat + utlnv(l,ie)
	  vhat = vhat + vtlnv(l,ie)
	end do

	ut = az * uhat + (1.-az) * uold
	vt = az * vhat + (1.-az) * vold

c	------------------------------------------------------
c	set element matrix and RHS
c	------------------------------------------------------

	do n=1,3
	  do m=1,3
	    abn = b(n) * ( b(m) * dbb + c(m) * dbc )
	    acn = c(n) * ( b(m) * dcb + c(m) * dcc )
	    h11 = delta*( abn + acn )			!ASYM_OPSPLT_CH
	    hia(n,m) = aj * (amatr(n,m) + 12.*h11)
	  end do
	  acu = hia(n,1)*z(1) + hia(n,2)*z(2) + hia(n,3)*z(3)
	  andg = 4.*aj*ddt*zndg(n)
	  !hia(n,n) = hia(n,n) + 4 * ddt * aj / tau
	  hik(n) = acu + andg + 12.*aj*ddt*( ut*b(n) + vt*c(n) )	!ZNEW
	end do

c	------------------------------------------------------
c	level boundary conditions
c	------------------------------------------------------

	do i=1,3
	  if(rzv(kn(i)).ne.flag) then
		!rw=rzv(kn(i))-zov(kn(i))	!this for dz
		rw=rzv(kn(i))			!FIXME !ZNEW (this for znew)
		j1=mod(i,3)+1
		j2=mod(i+1,3)+1
		hik(j1)=hik(j1)-rw*hia(j1,i)
		hik(j2)=hik(j2)-rw*hia(j2,i)
		hia(i,j1)=0.
		hia(i,j2)=0.
		hia(j1,i)=0.
		hia(j2,i)=0.
		!hia(i,i)=12.*aj
		hik(i)=rw*hia(i,i)
	  end if
	  !call handle_ship_boundary(it,i,k,hia,hik)
	end do

c	------------------------------------------------------
c	excluded areas
c	------------------------------------------------------

          if( iseout(ie) ) then	!ZEONV
            hh999=aj*12.
            do n=1,3
              do m=1,3
                hia(n,m)=hh999*(b(n)*b(m)+c(n)*c(m))
              end do
              hik(n)=0.
            end do

            do n=1,3
              if( iskbnd(kn(n)) ) then	!not internal and not out of system
                do m=1,3
                  hia(n,m)=0.
                  !hia(m,n)=0.		!gguexclude - comment
                end do
                hik(n)=0.
              end if
            end do
          end if

c	------------------------------------------------------
c	in hia(i,j),hik(i),i,j=1,3 is system
c	------------------------------------------------------
	  !call system_assemble(ie,nkn,mbw,kn,hia,hik)
	  call system_assemble(ie)

	  !call debug_new3di('zeta',0,ie,hia,hik)

	end do

c-------------------------------------------------------------
c end of loop over elements
c-------------------------------------------------------------

c-------------------------------------------------------------
c Add additional flux boundary condition values to the rhs vector
c-------------------------------------------------------------

	call system_add_rhs(dt,nkn,vqv)

c-------------------------------------------------------------
c end of routine
c-------------------------------------------------------------

	end

c******************************************************************

	subroutine hydro_transports

	use basin, only : nkn,nel,ngr,mbw
!$	use omp_lib

	implicit none

	include 'pkonst.h'

	integer ie
	integer ies,iend
	integer ith
	integer count0,dcount,chunk,nt
	integer ibaroc
	integer ilin,itlin
	integer num_threads,myid,el_do,rest_do,init_do,end_do
	integer nchunk,nthreads
	logical bcolin,baroc
	real az,am,af,at,av,azpar,ampar
	real rlin,radv
	real vismol,rrho0
	real dt

	double precision rmsdif,rmsmax
	double precision tempo
	double precision openmp_get_wtime
	!integer openmp_get_num_threads,openmp_get_thread_num
	real getpar

c-------------------------------------------------------------
c initialize
c-------------------------------------------------------------

	ibaroc = nint(getpar('ibarcl'))		! baroclinic contributions
        vismol  = getpar('vismol')		! molecular viscosity
	bcolin = nint(getpar('iclin')).ne.0	! linearized conti
	itlin = nint(getpar('itlin'))		! advection scheme
	ilin = nint(getpar('ilin'))		! non-linear terms?
	rlin = getpar('rlin')			! non-linear strength?

	baroc = ibaroc .eq. 1 .or. ibaroc .eq. 2

	call getazam(azpar,ampar)
	az=azpar			! weighting in continuity
	am=ampar			! weighting in momentum
	af=getpar('afpar')		! weighting of coriolis term
	at=getpar('atpar')		! weighting of vertical viscosity
	av=getpar('avpar')		! weighting of advective terms

	radv = 0.
	if( ilin .eq. 0 .and. itlin .eq. 0 ) then	!need non-lin terms
	  radv = rlin * av	!strength * implicit factor
	end if

	call get_timestep(dt)
    
	rrho0=1./rowass
	if( .not. baroc ) rrho0 = 0.

c-------------------------------------------------------------
c computation of explicit part (sets arrays fxv(l,ie),fyv(l,ie)
c-------------------------------------------------------------

	call bottom_friction	!set bottom friction
        call set_explicit       !new HYDRO dbf
	!call set_yaron

c-------------------------------------------------------------
c loop over elements
c-------------------------------------------------------------

!$OMP PARALLEL 
!$OMP SINGLE

        call omp_compute_chunk(nel,nchunk)

	do ie=1,nel,nchunk

!$OMP TASK FIRSTPRIVATE(ie,bcolin,baroc,az,am,af,at,radv
!$OMP& 	   ,vismol,rrho0,dt) PRIVATE(ies,iend,rmsdif,rmsmax)
!$OMP&     SHARED(nel,nchunk)	 DEFAULT(NONE)
	 
	  rmsmax = 0.
 	  iend = ie+nchunk-1
 	  if(iend .gt. nel) iend = nel

 	  do ies=ie,iend
	    call hydro_intern(ies,bcolin,baroc,az,am,af,at,radv
     +			,vismol,rrho0,dt,rmsdif)
	    rmsmax = max(rmsmax,rmsdif)
	  end do

	  if( rmsmax > 1.D-10 ) then
	    write(6,*) 'rmsmax: ',rmsmax
	    stop 'error stop hydro_transports: rms too high'
	  end if

!$OMP END TASK

	end do

!$OMP END SINGLE
!$OMP TASKWAIT	
!$OMP END PARALLEL      

c-------------------------------------------------------------
c end of loop over elements
c-------------------------------------------------------------

ccc	call get_clock_count_diff(count0,dcount)
ccc	write(6,*) 'count: ',dcount

c-------------------------------------------------------------
c end of routine
c-------------------------------------------------------------

	end

c******************************************************************

	subroutine hydro_intern(ie,bcolin,baroc,az,am,af,at,radv
     +			,vismol,rrho0,dt,rmsdif)

c assembles vertical system matrix
c
c semi-implicit scheme for 3d model

	use tide
	use mod_meteo
	use mod_waves
	use mod_fluidmud
	use mod_internal
	use mod_depth
	use mod_layer_thickness
	use mod_roughness
	use mod_diff_visc_fric
	use mod_hydro_baro
	use mod_hydro_print
	use mod_hydro
	use evgeom
	use levels
	use basin
	!use ieee_exceptions

	implicit none

	integer ie
	logical bcolin,baroc
	real az,am,af,at
	real radv			!non-linear implicit contribution
	real vismol,rrho0
	real dt
	double precision rmsdif

c parameters
	double precision drittl
	parameter (drittl=1./3.)
c common
	include 'mkonst.h'
	include 'pkonst.h'
c local

	logical bbaroc,barea0                  !$$BAROC_AREA0
	logical bnewpenta

        integer afix             !chao dbf
	logical bfirst,blast
	logical debug,bdebug
        logical bdebggu
	integer kn(3)
	integer kk,ii,l,ju,jv,ierr
	integer ngl,mbb
	integer ilevel,ier,ilevmin
	integer lp,lm
	integer k1,k2,k3,k
        integer imin,imax
	real hlh
	real xbcl,ybcl
        real xexpl,yexpl
	real ulm,vlm
	real gamma,gammat
        real hhi,hhim,hhip,uui,uuim,uuip,vvi,vvim,vvip
	real bb,bbt,cc,cct,aa,aat,aux
	real rfric
	real aust
	real fact                       !$$BCHAO - not used
        real rhp,rhm,aus
	real hzg,gcz
        real xmin,xmax
        real xadv,yadv,fm,uc,vc,f,um,vm,up,vp
	real rraux,cdf,dtafix
	real ss
	logical b2d
	logical, parameter :: debug_mpi = .false.

	double precision b(3),c(3)
	double precision bpres,cpres,presx,presy
	double precision zz,zm,zmm
	double precision bz,cz
	double precision taux,tauy,rdist,rcomp,ruseterm
	double precision gravx,gravy,wavex,wavey
	double precision vis
	double precision uuadv,uvadv,vuadv,vvadv

c-----------------------------------------
	real hact(0:nlvdi+1)
	real rhact(0:nlvdi+1)
	real alev(0:nlvdi)
c-----------------------------------------
	double precision rmat(10*nlvdi)
	double precision smat(-2:2,2*nlvdi)
	double precision s2dmat(-1:1,2)		!for 2D
	double precision rvec(6*nlvdi)		!ASYM (3 systems to solve)
	double precision rvecp(6*nlvdi)		!ASYM (3 systems to solve)
	double precision solv(6*nlvdi)		!ASYM (3 systems to solve)
	double precision ppx,ppy
c-----------------------------------------
c function
	integer locssp,iround

        real epseps
        parameter (epseps = 1.e-6)

c-------------------------------------------------------------
c initialization and baroclinic terms
c-------------------------------------------------------------

	bnewpenta = .true.
	bdebug=.false.
	debug=.false.
        barea0 = .false.     ! baroclinic only with ia = 0 (HACK - do not use)

        bbaroc = baroc
	if( barea0 ) then               !$$BAROC_AREA $$BAROC_AREA0
	  if( iarv(ie) .ne. 0 ) bbaroc = .false.
        end if

c-------------------------------------------------------------
c dimensions of vertical system
c-------------------------------------------------------------

	ilevel=ilhv(ie)
	!ilevmin=ilmv(ie)
	ngl=2*ilevel
	mbb=2
	if(ngl.eq.2) mbb=1
	b2d = (ngl == 2)

c-------------------------------------------------------------
c compute barotropic terms (wind, atmospheric pressure, water level
c-------------------------------------------------------------

        rdist = rdistv(ie)		!use terms (distance from OB)
	rcomp = rcomputev(ie)		!use terms (custom elements)
        ruseterm = min(rcomp,rdist)	!use terms (both)

	bz=0.
	cz=0.
	bpres=0.
	cpres=0.
	zm=0.
	zmm=0.
	taux=0.
	tauy=0.
	do ii=1,3
	  kk=nen3v(ii,ie)
	  kn(ii)=kk
	  b(ii)=ev(ii+3,ie)
	  c(ii)=ev(ii+6,ie)

	  zz = zeov(ii,ie) - zeqv(kk)	!tide

          zm = zm + zz
	  zmm = zmm + zeov(ii,ie)		!ZEONV

	  bz=bz+zz*b(ii)
	  cz=cz+zz*c(ii)
	  bpres=bpres+ppv(kk)*b(ii)
	  cpres=cpres+ppv(kk)*c(ii)
	  taux=taux+tauxnv(kk)
	  tauy=tauy+tauynv(kk)
	end do

	zm=zm*drittl
	zmm=zmm*drittl
	taux=rcomp*taux*drittl
	tauy=rcomp*tauy*drittl

c-------------------------------------------------------------
c coriolis parameter
c-------------------------------------------------------------

	gammat=fcorv(ie)*ruseterm
        gamma=af*dt*gammat

c-------------------------------------------------------------
c reset vertical system 
c
c may be not the whole matrix every time
c ...size of matrix : ngl*(2*mbw+1) with mbw=2
c-------------------------------------------------------------

	do ii=1,ngl*5
	  rmat(ii)=0.
	end do
	if( b2d ) then
	  s2dmat = 0.
	else
	  smat(:,1:ngl) = 0.
	end if
	rvec = 0.
	solv = 0.

c-------------------------------------------------------------
c compute layer thicknes and store in hact and rhact
c-------------------------------------------------------------

	hact(0) = 0.
	do l=1,ilevel
	  hact(l) = hdeov(l,ie)
	end do
	hact(ilevel+1) = 0.
	hact(nlvdi+1) = 0.

	if( bcolin ) then
	  hact(1) = hact(1) - zmm		!FIXME
	end if

	do l=0,ilevel+1
	  if( hact(l) .le. 0. ) then
	    rhact(l) = 0.
	  else
	    rhact(l) = 1. / hact(l)
	  end if
	end do

c-------------------------------------------------------------
c compute element averaged turbulent viscosity
c-------------------------------------------------------------

	k1 = nen3v(1,ie)
	k2 = nen3v(2,ie)
	k3 = nen3v(3,ie)
	do l=0,ilevel
	    vis = vismol
	    vis = vis + (visv(l,k1)+visv(l,k2)+visv(l,k3))/3.
	    vis = vis + (vts(l,k1)+vts(l,k2)+vts(l,k3))/3.
	    if( rcomp /= 1. ) vis = vis_max * (1.-rcomp) + vis * rcomp
	    alev(l) = vis
	end do

c-------------------------------------------------------------
c start of vertical loop
c
c first set depth values
c
c hhi/hhip/hhim		thickness of i/i+1/i-1 layer
c uui/uuip/uuim		transport in x in i/i+1/i-1 layer
c vvi/vvip/vvim		transport in y in i/i+1/i-1 layer
c
c in case of a layer that does not exist (i-1 of first layer) give any
c ...value because the corrisponding a/b/c will be 0
c-------------------------------------------------------------

	do l=1,ilevel

	bfirst = l .eq. 1
	blast  = l .eq. ilevel
	
	lp = min(l+1,ilevel)
	lm = max(l-1,1)

	uui = utlov(l,ie)
	uuip = utlov(lp,ie)
	uuim = utlov(lm,ie)

	vvi = vtlov(l,ie)
	vvip = vtlov(lp,ie)
	vvim = vtlov(lm,ie)
        
	hhi = hact(l)
	hhip = hact(l+1)
	hhim = hact(l-1)

c	------------------------------------------------------
c	set up contributions of vertical viscosity
c	------------------------------------------------------

	rhp = 0.
	rhm = 0.
	if( hhi .gt. 0. ) then		!may be redundant
	  if( hhip .gt. 0. ) then	!lower interface
	    rhp = 2.0 * alev(l) / ( hhi + hhip )
	  end if
	  if( hhim .gt. 0. ) then	!upper interface
	    rhm = 2.0 * alev(l-1) / ( hhi + hhim )
	  end if
	end if
        
c	aus = afact * alev(l)
c	aux = dt * at * aus

	aus = 1.
	aux = dt * at

	aa  = aux * rhact(l) * ( rhm + rhp )
	aat = aus * rhact(l) * ( rhm + rhp )
	bb  = aux * rhact(l+1) * rhp
	bbt = aus * rhact(l+1) * rhp
	cc  = aux * rhact(l-1) * rhm
	cct = aus * rhact(l-1) * rhm

c	------------------------------------------------------
c	boundary conditions for stress on surface and bottom
c	------------------------------------------------------

	ppx = 0.
	ppy = 0.
	if( bfirst ) then
	  ppx = ppx - taux
	  ppy = ppy - tauy
	end if
	if( blast ) then
	  rfric = rfricv(ie)
	  if( rcomp /= 1. ) rfric = rfric_max * (1.-rcomp) + rfric * rcomp
	  aa  = aa + dt * rfric
	  aat = aat + rfric
	end if

c	------------------------------------------------------
c	implicit advective contribution
c	------------------------------------------------------

	uuadv = 0.
	uvadv = 0.
	vuadv = 0.
	vvadv = 0.

	aux = dt * radv * ruseterm	!implicit contribution

	if( aux .gt. 0. ) then		!implict treatment of non-linear terms

	uc = uui/hhi
	vc = vvi/hhi

	do ii=1,3
          k = nen3v(ii,ie)
          up = momentxv(l,k) / hhi
          vp = momentyv(l,k) / hhi
          f = uui * b(ii) + vvi * c(ii)
          if( f .lt. 0. ) then    !flux out of node => into element
	    uuadv = uuadv + aux*b(ii)*( up - uc )
	    uvadv = uvadv + aux*c(ii)*( up - uc )
	    vuadv = vuadv + aux*b(ii)*( vp - vc )
	    vvadv = vvadv + aux*c(ii)*( vp - vc )
            !xadv = xadv + f * ( up - uc )
            !yadv = yadv + f * ( vp - vc )
          end if
	end do

	end if

c	------------------------------------------------------
c	explicit contribution (non-linear, baroclinic, diffusion)
c	------------------------------------------------------
        
        xexpl = fxv(l,ie)			!explicit terms
        yexpl = fyv(l,ie)

	wavex = ruseterm * wavefx(l,ie)		!wave radiation stresss
	wavey = ruseterm * wavefy(l,ie)

	presx = rcomp * bpres			!atmospheric pressure
	presy = rcomp * cpres

	gravx = rcomp * grav*hhi*bz		!barotropic pressure
	gravy = rcomp * grav*hhi*cz

c	------------------------------------------------------
c	ppx/ppy is contribution on the left side of equation
c	ppx corresponds to -F^x_l in the documentation
c	ppy corresponds to -F^y_l in the documentation
c	------------------------------------------------------

	ppx = ppx + aat*uui - bbt*uuip - cct*uuim - gammat*vvi 
     +			+ gravx + (hhi/rowass)*presx + xexpl 
     +  		+ wavex
	ppy = ppy + aat*vvi - bbt*vvip - cct*vvim + gammat*uui 
     +			+ gravy + (hhi/rowass)*presy + yexpl 
     +  		+ wavey

c	------------------------------------------------------
c	set up matrix A
c	------------------------------------------------------

	jv=l+l
	ju=jv-1

	rmat(locssp(ju,ju,ngl,mbb)) = 1. + aa + uuadv
	rmat(locssp(jv,jv,ngl,mbb)) = 1. + aa + vvadv
	rmat(locssp(jv,ju,ngl,mbb)) =  gamma  + vuadv
	rmat(locssp(ju,jv,ngl,mbb)) = -gamma  + uvadv

	if( b2d ) then
	  s2dmat(0,ju) = 1. + aa + uuadv
	  s2dmat(0,jv) = 1. + aa + vvadv
	  s2dmat(-1,jv) =  gamma  + vuadv
	  s2dmat(+1,ju) = -gamma  + uvadv
	  !s2dmat(-1,jv) = -gamma  + vuadv
	  !s2dmat(+1,ju) =  gamma  + uvadv
	else
	  smat(0,ju) = 1. + aa + uuadv
	  smat(0,jv) = 1. + aa + vvadv
	  smat(-1,jv) =  gamma  + vuadv
	  smat(+1,ju) = -gamma  + uvadv
	end if

	if(.not.blast) then
		rmat(locssp(ju,ju+2,ngl,mbb)) = -bb
		rmat(locssp(jv,jv+2,ngl,mbb)) = -bb
		smat(+2,ju) = -bb
		smat(+2,jv) = -bb
        end if
	if(.not.bfirst) then
		rmat(locssp(ju,ju-2,ngl,mbb)) = -cc
		rmat(locssp(jv,jv-2,ngl,mbb)) = -cc
		smat(-2,ju) = -cc
		smat(-2,jv) = -cc
        end if

c	------------------------------------------------------
c	set up right hand side -F^x and -F^y 
c	------------------------------------------------------

	rvec(ju) = ppx
	rvec(jv) = ppy

c	------------------------------------------------------
c	set up H^x and H^y
c	------------------------------------------------------

	rvec(ngl+ju) = hhi		!ASYM_OPSPLT
	rvec(ngl+jv) = 0.d+0
	rvec(2*ngl+ju) = 0.d+0
	rvec(2*ngl+jv) = hhi

	end do

c-------------------------------------------------------------
c end of vertical loop
c-------------------------------------------------------------

c-------------------------------------------------------------
c solution of vertical system (we solve 3 systems in one call)
c-------------------------------------------------------------

c	----------------------------
c	new solution with penta
c	----------------------------

	rvecp = rvec
	if( b2d ) then
	  call tria_multi(ngl,3,s2dmat,rvecp,solv)
	else
	  call penta_fact(ngl,smat)
	  call penta_solve(ngl,smat,rvecp,solv)
	  call penta_solve(ngl,smat,rvecp(ngl+1),solv(ngl+1))
	  call penta_solve(ngl,smat,rvecp(2*ngl+1),solv(2*ngl+1))
	end if

c	----------------------------
c	old solution with dgelb
c	----------------------------

        !call gelb(rvec,rmat,ngl,1,mbb,mbb,epseps,ier)
        !call dgelb(rvec,rmat,ngl,1,mbb,mbb,epseps,ier)
        !call dgelb(rvec,rmat,ngl,3,mbb,mbb,epseps,ier)		!ASYM_OPSPLT

c	----------------------------
c	check difference
c	----------------------------

	rmsdif = 0.
	!rmsdif = sum((rvec-solv)**2)
	!rmsdif = sqrt(rmsdif/ngl)
	!if( rmsdif > 0.001 ) then
	!  write(6,*) 'rmsdif: ',ie,b2d,ngl,ilevel,rmsdif
	!end if

c	----------------------------
c	copy new solution
c	----------------------------

	rvec = solv

c	----------------------------
c	check for error
c	----------------------------

	!if(ier.ne.0) then
	!  call vel_matrix_error(ier,ie,ilevel,rvec,rmat,hact,alev)
	!  stop 'error stop hydro_intern: inverting vertical matrix'
	!end if

c-------------------------------------------------------------
c compute u^hat (negative sign because ppx/ppy was -F^x/-F^y)
c-------------------------------------------------------------

        afix=1-iuvfix(ie)       !chao dbf

	if( afix /= 0. ) then
	  dtafix = dt * afix
	  !ierr = ieee_handler( 'set', 'exception', SIGFPE_IGNORE )
	  do l=1,ilevel
	    utlnv(l,ie) = utlov(l,ie) - dtafix * rvec(2*l-1)
	    vtlnv(l,ie) = vtlov(l,ie) - dtafix * rvec(2*l)
	  end do
	  !ierr = ieee_handler( 'set', 'exception', SIGFPE_ABORT )
	end if

c-------------------------------------------------------------
c save contribution A^{-1} H^x and A^{-1} H^y
c-------------------------------------------------------------

	do l=1,ngl						!ASYM_OPSPLT
	  ddxv(l,ie) = rvec(ngl+l)
	  ddyv(l,ie) = rvec(2*ngl+l)
	end do

c-------------------------------------------------------------
c special information
c-------------------------------------------------------------

	if( ie .eq. 1 .and. barea0 .and. baroc ) then  !$$BAROC_AREA0
	  write(6,*) 'hydro_intern: BAROC_AREA0 active '
	end if

c-------------------------------------------------------------
c end of routine
c-------------------------------------------------------------

	end

c******************************************************************

	subroutine vel_matrix_error(ier,ie,lmax,rvec,rmat,hact,alev)

	implicit none

	integer ier,ie,lmax
	double precision rmat(10*lmax)
	double precision rvec(6*lmax)
	real hact(0:lmax+1)
	real alev(0:lmax)

	integer ii,l,kk,ngl,mbb
	real auxaux(-2:2)

	integer locssp

	ngl=2*lmax
	mbb=2
	if(ngl.eq.2) mbb=1

	write(6,*) 'Error in inverting matrix (vertical system)'
	write(6,*) 'ier : ',ier
	write(6,*) 'ie,lmax,ngl,mbb: ',ie,lmax,ngl,mbb
	write(6,*) 'rvec: ',(rvec(l),l=1,ngl)
	write(6,*) 'matrix: '

	do ii=1,ngl
	  do l=-2,2
	    kk=locssp(ii,ii+l,ngl,mbb)
	    if(kk.eq.0) then
		auxaux(l)=0.
	    else
		auxaux(l)=rmat(kk)
	    end if
	  end do
	  write(6,*) auxaux
	end do

	write(6,*) 'hact: ',(hact(l),l=0,lmax)
	write(6,*) 'alev: ',(alev(l),l=0,lmax)

	call check_set_unit(6)
	call check_elem(ie)
	call check_nodes_in_elem(ie)

	end

c******************************************************************

	subroutine hydro_transports_final

c post processing of time step

	use mod_internal
	use mod_depth
	use mod_hydro_baro
	use mod_hydro
	use evgeom
	use levels
	use basin
	use shympi

	implicit none

	include 'mkonst.h'
	include 'pkonst.h'

	logical bcolin,bdebug
	integer ie,ii,l,kk,ie_mpi
	integer ilevel
	integer ju,jv
        integer afix            !chao dbf
	real dt,azpar,ampar
	double precision az,am,beta
	double precision bz,cz,um,vm
	double precision dz
	double precision du,dv
	double precision rfix,rcomp
c function
	integer iround
	real getpar

c-------------------------------------------------------------
c initialize
c-------------------------------------------------------------

	bcolin=iround(getpar('iclin')).ne.0	! linearized conti
	bdebug = .false.

	call get_timestep(dt)
	call getazam(azpar,ampar)
	az=azpar
	am=ampar

	beta = dt * grav * am 

c-------------------------------------------------------------
c start loop on elements
c-------------------------------------------------------------

	do ie_mpi=1,nel

	ie = ie_mpi
	ie = ip_sort_elem(ie_mpi)

	ilevel=ilhv(ie)

	rcomp = rcomputev(ie)		!use terms in element
        afix=1-iuvfix(ie)       	!chao dbf
	rfix = afix * rcomp

c	------------------------------------------------------
c	compute barotropic pressure term
c	------------------------------------------------------

	bz=0.
	cz=0.
	do ii=1,3
	  kk=nen3v(ii,ie)
	  dz = znv(kk) - zeov(ii,ie)
	  bz = bz + dz * ev(ii+3,ie)
	  cz = cz + dz * ev(ii+6,ie)
	end do

c	------------------------------------------------------
c	new transports from u/v hat variable
c	------------------------------------------------------

	do l=1,ilevel

	  jv=l+l
	  ju=jv-1

	  du = beta * ( ddxv(ju,ie)*bz + ddyv(ju,ie)*cz )	!ASYM_OPSPLT_CH
	  dv = beta * ( ddxv(jv,ie)*bz + ddyv(jv,ie)*cz )	!ASYM_OPSPLT_CH

	  utlnv(l,ie) = utlnv(l,ie) - du*rfix   		!chao dbf
	  vtlnv(l,ie) = vtlnv(l,ie) - dv*rfix   		!chao dbf

	end do

c	------------------------------------------------------
c	barotropic transports
c	------------------------------------------------------

	um = 0.
	vm = 0.
	do l=1,ilevel
	  um = um + utlnv(l,ie)
	  vm = vm + vtlnv(l,ie)
	end do
	unv(ie) = um
	vnv(ie) = vm

	end do

c-------------------------------------------------------------
c end of routine
c-------------------------------------------------------------

	end

c******************************************************************

	subroutine hydro_vertical(dzeta)

c computes vertical velocities
c
c velocities are computed on S/T points (top and bottom of layer)
c bottom velocity of the whole column is assumed to be 0
c -> maybe change this
c
c computes volume differences and from these computes vertical
c velocities at every time step so that the computed velocities
c satisfy the continuity equation for every single time step
c
c wlnv is computed horizontally at a node and vertically
c it is at the center of the layer -> there are nlv velocities
c computed
c
c b,c are 1/m, (phi is dimensionless)
c aj is m**2
c utlnv... is m**2/s
c dvol is in m**3/s
c vv is m**2 (area)
c
c wlnv is first used to accumulate volume difference -> dvol
c at the end it receives the vertical velocity
c
c wlnv (dvol)   aux array for volume difference
c vv            aux array for area

	use mod_bound_geom
	use mod_geom_dynamic
	use mod_bound_dynamic
	use mod_hydro_vel
	use mod_hydro
	use evgeom
	use levels
	use basin
	use shympi

	implicit none

c arguments
	real dzeta(nkn)
c local
	logical debug
	integer k,ie,ii,kk,l,lmax
	integer ilevel
        integer ibc,ibtyp
	real aj,wbot,wdiv,ff,atop,abot,wfold
	real b,c
	real am,az,azt,azpar,ampar
	real ffn,ffo
	real volo,voln,dt,dvdt,q
	real dzmax,dz
	real, allocatable :: vf(:,:)
	real, allocatable :: va(:,:)
c statement functions

	logical is_zeta_bound
	real volnode

	!logical isein
        !isein(ie) = iwegv(ie).eq.0

c 2d -> nothing to be done

	dzeta = 0.
	wlnv = 0.
	if( nlvdi == 1 ) return

c initialize

	call getazam(azpar,ampar)
	az=azpar
	am=ampar
	azt = 1. - az
	call get_timestep(dt)

	allocate(vf(nlvdi,nkn),va(nlvdi,nkn))
	vf = 0.
	va = 0.

c compute difference of velocities for each layer
c
c f(ii) > 0 ==> flux into node ii
c aj * ff -> [m**3/s]     ( ff -> [m/s]   aj -> [m**2]    b,c -> [1/m] )

	do ie=1,nel
	 !if( isein(ie) ) then		!FIXME
	  aj=4.*ev(10,ie)		!area of triangle / 3
	  ilevel = ilhv(ie)
	  do l=1,ilevel
	    do ii=1,3
		kk=nen3v(ii,ie)
		b = ev(ii+3,ie)
		c = ev(ii+6,ie)
		ffn = utlnv(l,ie)*b + vtlnv(l,ie)*c
		ffo = utlov(l,ie)*b + vtlov(l,ie)*c
		ff = ffn * az + ffo * azt
		!ff = ffn
		vf(l,kk) = vf(l,kk) + 3. * aj * ff
		va(l,kk) = va(l,kk) + aj
	    end do
	  end do
	 !end if
	end do

	if( shympi_partition_on_elements() ) then
          !call shympi_comment('shympi_elem: exchange vf,va')
          call shympi_exchange_and_sum_3d_nodes(vf)
          call shympi_exchange_and_sum_3d_nodes(va)
	end if

c from vel difference get absolute velocity (w_bottom = 0)
c	-> wlnv(nlv,k) is already in place !
c	-> wlnv(nlv,k) = 0 + wlnv(nlv,k)
c w of bottom of last layer must be 0 ! -> shift everything up
c wlnv(nlv,k) is always 0
c
c dividing wlnv [m**3/s] by area [vv] gives vertical velocity
c
c in va(l,k) is the area of the upper interface: a(l) = a_i(l-1)
c =>  w(l-1) = flux(l-1) / a_i(l-1)  =>  w(l-1) = flux(l-1) / a(l)

	dzmax = 0.

	do k=1,nkn
	  lmax = ilhkv(k)
	  wlnv(lmax,k) = 0.
	  debug = k .eq. 0
	  abot = 0.
	  do l=lmax,1,-1
	    atop = va(l,k)
            voln = volnode(l,k,+1)
            volo = volnode(l,k,-1)
	    dvdt = (voln-volo)/dt
	    q = mfluxv(l,k)
	    wdiv = vf(l,k) + q
	    !wfold = azt * (atop*wlov(l-1,k)-abot*wlov(l,k))
	    !wlnv(l-1,k) = wlnv(l,k) + (wdiv-dvdt+wfold)/az
	    wlnv(l-1,k) = wlnv(l,k) + wdiv - dvdt
	    abot = atop
	    if( debug ) write(6,*) k,l,wdiv,wlnv(l,k),wlnv(l-1,k)
	  end do
	  dz = dt * wlnv(0,k) / va(1,k)
	  dzmax = max(dzmax,abs(dz))
	  wlnv(0,k) = 0.	! ensure no flux across surface - is very small
	  dzeta(k) = dz
	end do

	!write(6,*) 'hydro_vertical: dzmax = ',dzmax

	do k=1,nkn
	  lmax = ilhkv(k)
	  debug = k .eq. 0
	  do l=2,lmax
	    atop = va(l,k)
	    if( atop .gt. 0. ) then
	      wlnv(l-1,k) = wlnv(l-1,k) / atop
	      if( debug ) write(6,*) k,l,atop,wlnv(l-1,k)
	    end if
	  end do
	end do

c set w to zero at open boundary nodes (new 14.08.1998)
c
c FIXME	-> only for ibtyp = 1,2 !!!!

	do k=1,nkn
          !if( is_external_boundary(k) ) then	!bug fix 10.03.2010
          if( is_zeta_bound(k) ) then
	    wlnv(:,k) = 0.
	    dzeta(k) = 0.
          end if
	end do

	deallocate(vf,va)

	if( shympi_partition_on_nodes() ) then
	  !call shympi_comment('exchanging wlnv')
          call shympi_exchange_3d0_node(wlnv)
	  !call shympi_barrier
	end if

	end

c*******************************************************************

	subroutine correct_zeta(dzeta)

	use mod_hydro
	use basin, only : nkn,nel,ngr,mbw

	implicit none

	real dzeta(nkn)		!zeta correction

	znv = znv + dzeta

	end

c*******************************************************************

	subroutine debug_new3di(text,k,ie,hia,hik)

	use shympi
	use basin
	use mod_hydro
	use mod_hydro_baro
	use mod_system

	implicit none

	character*(*) text
	integer k,ie
	integer iunit
	real hia(3,3)
	real hik(3)
	type(smatrix), pointer :: mm

	logical bggu
	integer i,kk,ke,ike
	integer kn(3)
	double precision dtime

	integer ipext,ieext

	return
	call get_act_dtime(dtime)
	!if( dtime < 1038. ) return
	if( dtime < 1034. ) return
	if( dtime > 1042. ) return

	bggu = .false.
	if( ie > 0 ) then
	  do i=1,3
	    kk=nen3v(i,ie)
	    kn(i) = kk
	    ke = ipext(kk)
	    if( ke == 1934 ) then
	      bggu = .true.
	      ike = i
	    end if
	  end do
	  ke = 0
	else
	  !ke = ipext(k)
	  !if( ke == 1934 ) bggu = .true.
	end if

	if( .not. bggu ) return

	iunit = 166 + my_id

	mm => l_matrix

	write(iunit,*) '-----------------------'
	write(iunit,*) trim(text),dtime
	write(iunit,*) my_id,ke,k,ie,ieext(ie)

	if( ie > 0 ) then
	  write(iunit,*) nen3v(:,ie)
	  write(iunit,*) (ipext(nen3v(i,ie)),i=1,3)
	  write(iunit,*) zeov(:,ie)
	  write(iunit,*) zenv(:,ie)
	  write(iunit,*) unv(ie),vnv(ie)
	  !write(iunit,*) (hia(i,i),i=1,3)
	  !write(iunit,*) hik
	  write(iunit,*) hia(ike,ike)
	  write(iunit,*) hik(ike)
	  kk = kn(ike)
	  write(iunit,*) kk,ipext(kk),mm%raux2d(kk),mm%rvec2d(kk)
	end if

	if( k > 0 ) then
	  write(iunit,*) zov(k),znv(k)
	end if

	write(iunit,*) '-----------------------'
	  
	end

c*******************************************************************
<|MERGE_RESOLUTION|>--- conflicted
+++ resolved
@@ -266,10 +266,7 @@
 c 26.05.2020	ggu	new variable ruseterm to shut off selected terms
 c 04.06.2020	ggu	debug_new3di() for selected debug
 c 30.03.2021	ggu	copy to old into shyfem routine
-<<<<<<< HEAD
-=======
 c 30.04.2021    clr&ggu adapted for petsc solver
->>>>>>> 81be55d2
 c
 c******************************************************************
 
