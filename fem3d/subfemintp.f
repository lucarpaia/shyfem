--- conflicted
+++ resolved
@@ -108,10 +108,7 @@
 ! 27.04.2023    ggu     avoid creating automatic temporary array
 ! 09.05.2023    lrp     introduce top layer index variable
 ! 22.05.2023    ggu     new routine iff_ts_intp1()
-<<<<<<< HEAD
 ! 05.06.2023    lrp     introduce z-star
-=======
->>>>>>> 8664feb1
 !
 !****************************************************************
 !
@@ -2124,19 +2121,13 @@
 	if( h < -990. ) h = pinfo(id)%hlv_file(lmax)	!take from hlv array
 	if( h < 0. ) h = 1.				!hlv is sigma -> any h
 	z = 0.
-<<<<<<< HEAD
 	lmin=1						!file layer structure: lmin   always ==1
 	nadapt=0					!file layer structure: nadapt always == 0
 	hadapt=0.			
 	call compute_sigma_info(lmax,pinfo(id)%hlv_file,nsigma,hsigma)
 	call get_layer_thickness(lmax,lmin,nsigma,nadapt,
      +				 hsigma,hadapt,z,h,pinfo(id)%hlv_file,hl)
-=======
-	lmin=1
-	call compute_sigma_info(lmax,pinfo(id)%hlv_file,nsigma,hsigma)
-	call get_layer_thickness(lmax,lmin,nsigma,hsigma,z,h
-     +					,pinfo(id)%hlv_file,hl)
->>>>>>> 8664feb1
+
 
 	do ivar=1,nvar
 	  acum = 0.
@@ -2253,35 +2244,22 @@
 	hfile = h
 	if( hfile < -990. ) hfile = pinfo(id)%hlv_file(lmax) !take from hlv
 	if( hfile == -1. ) hfile = hfem 		!hlv is sigma -> hfem
-<<<<<<< HEAD
-=======
-	lmin = 1
->>>>>>> 8664feb1
+
 	!write(6,*) 'ggu: ',lmax,lfem,ipl,hfem,hfile
 
 	lmin=1						!file layer structure: lmin always 1
 	nadapt=0					!file layer structure: nadapt always 0
 	hadapt=0.			
 	call compute_sigma_info(lmax,pinfo(id)%hlv_file,nsigma,hsigma)
-<<<<<<< HEAD
 	call get_layer_thickness(lmax,lmin,nsigma,nadapt,
      +				 hsigma,hadapt,z,hfile,pinfo(id)%hlv_file,hl)
-=======
-	call get_layer_thickness(lmax,lmin,nsigma,hsigma,z,hfile
-     +					,pinfo(id)%hlv_file,hl)
->>>>>>> 8664feb1
 	call get_depth_of_layer(bcenter,lmax,z,hl,hz_file(1))
 	hz_file(0) = z
 
 	call compute_sigma_info(lfem,hlv_fem,nsigma,hsigma)
-<<<<<<< HEAD
 	call compute_zadapt_info(z,hlv_fem,nsigma,lfem,lmin,nadapt,hadapt)
 	call get_layer_thickness(lfem,lmin,nsigma,nadapt,
      +				 hsigma,hadapt,z,hfem,hlv_fem,hl_fem)
-=======
-	call get_layer_thickness(lfem,lmin,nsigma,hsigma,z,hfem
-     +					,hlv_fem,hl_fem)
->>>>>>> 8664feb1
 	call get_depth_of_layer(bcenter,lfem,z,hl_fem,hz_fem(1))
 	hz_fem(0) = z
 
