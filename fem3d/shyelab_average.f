
!--------------------------------------------------------------------------
!
!    Copyright (C) 2017,2019  Georg Umgiesser
!
!    This file is part of SHYFEM.
!
!    SHYFEM is free software: you can redistribute it and/or modify
!    it under the terms of the GNU General Public License as published by
!    the Free Software Foundation, either version 3 of the License, or
!    (at your option) any later version.
!
!    SHYFEM is distributed in the hope that it will be useful,
!    but WITHOUT ANY WARRANTY; without even the implied warranty of
!    MERCHANTABILITY or FITNESS FOR A PARTICULAR PURPOSE. See the
!    GNU General Public License for more details.
!
!    You should have received a copy of the GNU General Public License
!    along with SHYFEM. Please see the file COPYING in the main directory.
!    If not, see <http://www.gnu.org/licenses/>.
!
!    Contributions to this file can be found below in the revision log.
!
!--------------------------------------------------------------------------

! shyelab_average.f: utility for averaging
!
! revision log :
!
! 07.10.2017	ggu	started
! 16.02.2019	ggu	changed VERS_7_5_60
! 09.05.2023    lrp     introduce top layer index variable
<<<<<<< HEAD
! 05.06.2023    lrp     introduce z-star

=======
!
>>>>>>> 8664feb1
!***********************************************************

	subroutine average_vertical_node(lmax,hlv,z,htot,values,aver)

! averages vertically a profile of values

	implicit none

	integer lmax
	real hlv(lmax)
	real z,htot
	real values(lmax)
	real aver		!return

	integer l,lmin
<<<<<<< HEAD
	integer nlvaux,nsigma,nadapt
	real hsigma,hadapt
=======
	integer nlvaux,nsigma
	real hsigma
>>>>>>> 8664feb1
	real h
	real hd(lmax)
	double precision vaccum,haccum

	aver = 0.
	if( lmax == 1 ) aver = values(1)
	if( lmax <= 1 ) return

        call get_sigma_info(nlvaux,nsigma,hsigma)
<<<<<<< HEAD
        call compute_zadapt_info(z,hlv,nsigma,lmax,lmin,nadapt,hadapt)
        call get_layer_thickness(lmax,lmin,nsigma,nadapt,
     +				 hsigma,hadapt,z,htot,hlv,hd)
=======
	lmin = 1
        call get_layer_thickness(lmax,lmin,nsigma,hsigma,z,htot,hlv,hd)
>>>>>>> 8664feb1

	vaccum = 0.
	haccum = 0.
	do l=lmin,lmax
	  h = hd(l)
	  vaccum = vaccum + values(l) * h
	  haccum = haccum + h
	end do

	aver = vaccum / haccum

	end

!***********************************************************
<|MERGE_RESOLUTION|>--- conflicted
+++ resolved
@@ -30,12 +30,8 @@
 ! 07.10.2017	ggu	started
 ! 16.02.2019	ggu	changed VERS_7_5_60
 ! 09.05.2023    lrp     introduce top layer index variable
-<<<<<<< HEAD
 ! 05.06.2023    lrp     introduce z-star
-
-=======
 !
->>>>>>> 8664feb1
 !***********************************************************
 
 	subroutine average_vertical_node(lmax,hlv,z,htot,values,aver)
@@ -51,13 +47,8 @@
 	real aver		!return
 
 	integer l,lmin
-<<<<<<< HEAD
 	integer nlvaux,nsigma,nadapt
 	real hsigma,hadapt
-=======
-	integer nlvaux,nsigma
-	real hsigma
->>>>>>> 8664feb1
 	real h
 	real hd(lmax)
 	double precision vaccum,haccum
@@ -67,14 +58,9 @@
 	if( lmax <= 1 ) return
 
         call get_sigma_info(nlvaux,nsigma,hsigma)
-<<<<<<< HEAD
         call compute_zadapt_info(z,hlv,nsigma,lmax,lmin,nadapt,hadapt)
         call get_layer_thickness(lmax,lmin,nsigma,nadapt,
      +				 hsigma,hadapt,z,htot,hlv,hd)
-=======
-	lmin = 1
-        call get_layer_thickness(lmax,lmin,nsigma,hsigma,z,htot,hlv,hd)
->>>>>>> 8664feb1
 
 	vaccum = 0.
 	haccum = 0.
