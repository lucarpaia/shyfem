
!--------------------------------------------------------------------------
!
!    Copyright (C) 2017,2019-2020  Georg Umgiesser
!
!    This file is part of SHYFEM.
!
!    SHYFEM is free software: you can redistribute it and/or modify
!    it under the terms of the GNU General Public License as published by
!    the Free Software Foundation, either version 3 of the License, or
!    (at your option) any later version.
!
!    SHYFEM is distributed in the hope that it will be useful,
!    but WITHOUT ANY WARRANTY; without even the implied warranty of
!    MERCHANTABILITY or FITNESS FOR A PARTICULAR PURPOSE. See the
!    GNU General Public License for more details.
!
!    You should have received a copy of the GNU General Public License
!    along with SHYFEM. Please see the file COPYING in the main directory.
!    If not, see <http://www.gnu.org/licenses/>.
!
!    Contributions to this file can be found below in the revision log.
!
!--------------------------------------------------------------------------

! revision log :
!
! 04.11.2017	ggu	changed VERS_7_5_34
! 16.02.2019	ggu	changed VERS_7_5_60
! 21.05.2019	ggu	changed VERS_7_5_62
! 28.01.2020	ggu	new code to transfrom trans2vel on element, vorticity
! 02.02.2020	ggu	update for vorticity
! 09.05.2023    lrp     introduce top layer index variable
<<<<<<< HEAD
! 05.06.2023    lrp     introduce z-star
=======
>>>>>>> 8664feb1

!***************************************************************

        subroutine prepare_hydro(bvel,nndim,cv3all,znv,uprv,vprv)

        use basin
        use levels
        use mod_depth

        implicit none

        logical bvel
        integer nndim
        real cv3all(nlvdi,nndim,0:4)
        real znv(nkn)
        real uprv(nlvdi,nkn)
        real vprv(nlvdi,nkn)

        real, allocatable :: zenv(:)
        real, allocatable :: uv(:,:)
        real, allocatable :: vv(:,:)

        allocate(zenv(3*nel))
        allocate(uv(nlvdi,nel))
        allocate(vv(nlvdi,nel))

        znv(1:nkn)     = cv3all(1,1:nkn,1)
        zenv(1:3*nel)  = cv3all(1,1:3*nel,2)
        uv(:,1:nel)    = cv3all(:,1:nel,3)
        vv(:,1:nel)    = cv3all(:,1:nel,4)

        call shy_transp2vel(bvel,nel,nkn,nlv,nlvdi,hev,zenv,nen3v
     +                          ,ilhv,hlv,uv,vv
     +                          ,uprv,vprv)

        deallocate(zenv,uv,vv)

        end

!***************************************************************

        subroutine prepare_hydro_e(bvel,nndim,cv3all,zev,ue3v,ve3v)

        use basin
        use levels
        use mod_depth

        implicit none

        logical bvel
        integer nndim
        real cv3all(nlvdi,nndim,0:4)
        real zev(nel)
        real ue3v(nlvdi,nel)
        real ve3v(nlvdi,nel)

        real, allocatable :: znv(:)
        real, allocatable :: zenv(:)
        real, allocatable :: uv(:,:)
        real, allocatable :: vv(:,:)

        allocate(znv(nkn))
        allocate(zenv(3*nel))
        allocate(uv(nlvdi,nel))
        allocate(vv(nlvdi,nel))

        znv(1:nkn)     = cv3all(1,1:nkn,1)
        zenv(1:3*nel)  = cv3all(1,1:3*nel,2)
        uv(:,1:nel)    = cv3all(:,1:nel,3)
        vv(:,1:nel)    = cv3all(:,1:nel,4)

        call shy_transp2vel_e(bvel,nel,nkn,nlv,nlvdi,hev,zenv,nen3v
     +                          ,ilhv,hlv,uv,vv
     +                          ,zev,ue3v,ve3v)

        deallocate(znv,zenv,uv,vv)

        end

!***************************************************************

        subroutine convert_to_speed(uprv,vprv,sv,dv)

        use basin
        use levels

        implicit none

        real uprv(nlvdi,nkn)
        real vprv(nlvdi,nkn)
        real sv(nlvdi,nkn)
        real dv(nlvdi,nkn)

        integer k,lmax,l
        real u,v,s,d

        do k=1,nkn
          lmax = ilhkv(k)
          do l=1,lmax
            u = uprv(l,k)
            v = vprv(l,k)
            call c2p_ocean(u,v,s,d)   !d is ocean convention
            sv(l,k) = s
            dv(l,k) = d
          end do
        end do

        end

!***************************************************************

        subroutine shy_transp2vel(bvel,nel,nkn,nlv,nlvddi
     +				,hev,zenv,nen3v
     +                          ,ilhv,hlv,utlnv,vtlnv
     +                          ,uprv,vprv)

! transforms transports at elements to velocities at nodes

        implicit none

	logical bvel			!if true compute velocities
        integer nel
        integer nkn
        integer nlv
        integer nlvddi
        real hev(nel)
        real zenv(3,nel)
        integer nen3v(3,nel)
        integer ilhv(nel)
        real hlv(nlvddi)
        real utlnv(nlvddi,nel)
        real vtlnv(nlvddi,nel)
        real uprv(nlvddi,nkn)
        real vprv(nlvddi,nkn)

        real weight(nlvddi,nkn)         !aux variable for weights
        real hl(nlvddi)                 !aux variable for real level thickness

        logical bsigma
<<<<<<< HEAD
        integer ie,ii,k,l,lmax,lmin,nsigma,nadapt,nlvaux
        real hmed,u,v,area,zeta,zmin
        real hsigma,hadapt
=======
        integer ie,ii,k,l,lmax,lmin,nsigma,nlvaux
        real hmed,u,v,area,zeta
        real hsigma
>>>>>>> 8664feb1

        real area_elem

        call get_sigma_info(nlvaux,nsigma,hsigma)
        if( nlvaux .gt. nlvddi ) stop 'error stop transp2vel: nlvddi'
        bsigma = nsigma .gt. 0

	weight = 0.
	uprv = 0.
	vprv = 0.
	hl = 1.		!in case of transports

        do ie=1,nel

          area = area_elem(ie)
          lmax = ilhv(ie)
	  lmin = 1
	  if( bvel ) then
	    zeta = sum(zenv(:,ie)) / 3.	!average of zeta on element
<<<<<<< HEAD
	    zmin = minval(zenv(:,ie))   !min: z-adapt coords works with zmin
	    call compute_zadapt_info(zmin,hlv,nsigma,lmax,
     +			             lmin,nadapt,hadapt)
	    call get_layer_thickness(lmax,lmin,nsigma,nadapt,
     +				     hsigma,hadapt,zeta,hev(ie),hlv,hl)
=======
	    call get_layer_thickness(lmax,lmin,nsigma,hsigma
     +				,zeta,hev(ie),hlv,hl)
>>>>>>> 8664feb1
	  end if

          do l=1,lmax
            hmed = hl(l)
	    if (hmed .gt. 0.) then
              u = utlnv(l,ie) / hmed
              v = vtlnv(l,ie) / hmed
	    else
	      u = 0.
	      v = 0.
      	    end if
            do ii=1,3
              k = nen3v(ii,ie)
              uprv(l,k) = uprv(l,k) + area * u
              vprv(l,k) = vprv(l,k) + area * v
              weight(l,k) = weight(l,k) + area
            end do
          end do
        end do

	where( weight > 0. )
	  uprv = uprv / weight
	  vprv = vprv / weight
	end where

        end

!***************************************************************

        subroutine shy_transp2vel_e(bvel,nel,nkn,nlv,nlvddi
     +				,hev,zenv,nen3v
     +                          ,ilhv,hlv,utlnv,vtlnv
     +                          ,zev,ue3v,ve3v)

! transforms transports at elements to velocities at elements

        implicit none

	logical bvel			!if true compute velocities
        integer nel
        integer nkn
        integer nlv
        integer nlvddi
        real hev(nel)
        real zenv(3,nel)
        integer nen3v(3,nel)
        integer ilhv(nel)
        real hlv(nlvddi)
        real utlnv(nlvddi,nel)
        real vtlnv(nlvddi,nel)
        real zev(nel)
        real ue3v(nlvddi,nel)
        real ve3v(nlvddi,nel)

        real hl(nlvddi)                 !aux variable for real level thickness

        logical bsigma
<<<<<<< HEAD
        integer ie,ii,k,l,lmin,lmax,nsigma,nadapt,nlvaux
        real hmed,zeta,zmin
        real hsigma,hadapt
=======
        integer ie,ii,k,l,lmin,lmax,nsigma,nlvaux
        real hmed,zeta
        real hsigma
>>>>>>> 8664feb1

        call get_sigma_info(nlvaux,nsigma,hsigma)
        if( nlvaux .gt. nlvddi ) stop 'error stop transp2vel: nlvddi'
        bsigma = nsigma .gt. 0

	ue3v = 0.
	ve3v = 0.
	hl = 1.		!in case of transports

        do ie=1,nel

          lmax = ilhv(ie)
	  lmin = 1
	  zeta = sum(zenv(:,ie)) / 3.	!average of zeta on element
          zmin = minval(zenv(:,ie))     !min: z-adapt coords works with zmin	  
	  if( bvel ) then
<<<<<<< HEAD
	    call compute_zadapt_info(zmin,hlv,nsigma,lmax,
     +			             lmin,nadapt,hadapt)
	    call get_layer_thickness(lmax,lmin,nsigma,nadapt,
     +				     hsigma,hadapt,zeta,hev(ie),hlv,hl)
=======
	    call get_layer_thickness(lmax,lmin,nsigma,hsigma
     +				,zeta,hev(ie),hlv,hl)
>>>>>>> 8664feb1
	  end if

	  zev(ie) = zeta
          do l=1,lmax
            hmed = hl(l)
            if (hmed .gt. 0.) then
              ue3v(l,ie) = utlnv(l,ie) / hmed
              ve3v(l,ie) = vtlnv(l,ie) / hmed
            else
              ue3v(l,ie) = 0.
              ve3v(l,ie) = 0.		    
            end if
          end do
        end do

        end

!******************************************************************

	subroutine compute_vorticity(nndim,cv3all,cv3)

        use basin
        use levels
        use mod_depth
        use evgeom

	implicit none

	integer, parameter :: nvar = 4
	logical, parameter :: bnode = .true.	!use nodal values to compute

	integer nndim
	real cv3all(nlvdi,nndim,0:nvar)
	real cv3(nlvdi,nkn)

	integer ie,ii,lmax,l,k
	real b(3),c(3),u,v,aj,cm

        real, allocatable :: aux(:,:)
        real, allocatable :: zv(:)
        real, allocatable :: u3v(:,:)
        real, allocatable :: v3v(:,:)

        allocate(aux(nlvdi,nkn))

	if( bnode ) then
          allocate(zv(nkn))
          allocate(u3v(nlvdi,nkn))
          allocate(v3v(nlvdi,nkn))
	  call prepare_hydro(.true.,nndim,cv3all,zv,u3v,v3v)
	else
          allocate(zv(nel))
          allocate(u3v(nlvdi,nel))
          allocate(v3v(nlvdi,nel))
          call prepare_hydro_e(.true.,nndim,cv3all,zv,u3v,v3v)
	end if

	cv3 = 0.
	aux = 0.

        do ie=1,nel
          aj = ev(10,ie)
	  b(:) = ev(4:6,ie)
	  c(:) = ev(7:9,ie)
          lmax = ilhv(ie)
	  if( bnode ) then
           do l=1,lmax
	    cm = 0.
	    do ii=1,3
              k = nen3v(ii,ie)
	      cm = cm + v3v(l,k)*b(ii) - u3v(l,k)*c(ii)
	    end do
	    do ii=1,3
              k = nen3v(ii,ie)
              cv3(l,k) = cv3(l,k) + aj*cm
              aux(l,k) = aux(l,k) + aj
	    end do
	   end do
	  else
           do l=1,lmax
            u = u3v(l,ie)
            v = v3v(l,ie)
            do ii=1,3
              k = nen3v(ii,ie)
              cv3(l,k) = cv3(l,k) + 3.*aj*(u*c(ii)-v*b(ii))
              aux(l,k) = aux(l,k) + aj
            end do
           end do
	  end if
        end do

        where ( aux > 0. ) cv3 = cv3 / aux

	end

!******************************************************************
<|MERGE_RESOLUTION|>--- conflicted
+++ resolved
@@ -31,10 +31,7 @@
 ! 28.01.2020	ggu	new code to transfrom trans2vel on element, vorticity
 ! 02.02.2020	ggu	update for vorticity
 ! 09.05.2023    lrp     introduce top layer index variable
-<<<<<<< HEAD
 ! 05.06.2023    lrp     introduce z-star
-=======
->>>>>>> 8664feb1
 
 !***************************************************************
 
@@ -174,15 +171,9 @@
         real hl(nlvddi)                 !aux variable for real level thickness
 
         logical bsigma
-<<<<<<< HEAD
         integer ie,ii,k,l,lmax,lmin,nsigma,nadapt,nlvaux
         real hmed,u,v,area,zeta,zmin
         real hsigma,hadapt
-=======
-        integer ie,ii,k,l,lmax,lmin,nsigma,nlvaux
-        real hmed,u,v,area,zeta
-        real hsigma
->>>>>>> 8664feb1
 
         real area_elem
 
@@ -202,16 +193,11 @@
 	  lmin = 1
 	  if( bvel ) then
 	    zeta = sum(zenv(:,ie)) / 3.	!average of zeta on element
-<<<<<<< HEAD
 	    zmin = minval(zenv(:,ie))   !min: z-adapt coords works with zmin
 	    call compute_zadapt_info(zmin,hlv,nsigma,lmax,
      +			             lmin,nadapt,hadapt)
 	    call get_layer_thickness(lmax,lmin,nsigma,nadapt,
      +				     hsigma,hadapt,zeta,hev(ie),hlv,hl)
-=======
-	    call get_layer_thickness(lmax,lmin,nsigma,hsigma
-     +				,zeta,hev(ie),hlv,hl)
->>>>>>> 8664feb1
 	  end if
 
           do l=1,lmax
@@ -269,15 +255,9 @@
         real hl(nlvddi)                 !aux variable for real level thickness
 
         logical bsigma
-<<<<<<< HEAD
         integer ie,ii,k,l,lmin,lmax,nsigma,nadapt,nlvaux
         real hmed,zeta,zmin
         real hsigma,hadapt
-=======
-        integer ie,ii,k,l,lmin,lmax,nsigma,nlvaux
-        real hmed,zeta
-        real hsigma
->>>>>>> 8664feb1
 
         call get_sigma_info(nlvaux,nsigma,hsigma)
         if( nlvaux .gt. nlvddi ) stop 'error stop transp2vel: nlvddi'
@@ -294,15 +274,10 @@
 	  zeta = sum(zenv(:,ie)) / 3.	!average of zeta on element
           zmin = minval(zenv(:,ie))     !min: z-adapt coords works with zmin	  
 	  if( bvel ) then
-<<<<<<< HEAD
 	    call compute_zadapt_info(zmin,hlv,nsigma,lmax,
      +			             lmin,nadapt,hadapt)
 	    call get_layer_thickness(lmax,lmin,nsigma,nadapt,
      +				     hsigma,hadapt,zeta,hev(ie),hlv,hl)
-=======
-	    call get_layer_thickness(lmax,lmin,nsigma,hsigma
-     +				,zeta,hev(ie),hlv,hl)
->>>>>>> 8664feb1
 	  end if
 
 	  zev(ie) = zeta
