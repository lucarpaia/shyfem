#
# $Id: Makefile,v 1.81 2010-03-11 15:36:38 georg Exp $
#
#------------------------------------------------------------

DIR	= fem3d

#------------------------------------------------------------ just for default
FEMDIR = ..
DIRLIB = $(FEMDIR)/femlib
F77    = gfortran
FFLAGS =  -O
LINKER = $(F77)
#------------------------------------------------------------

include ../Rules.make

#------------------------------------------------------------

FEMBIN    = $(FEMDIR)/fembin

LIBFEM     = fem
LIBGOTM    = gotm
LIBNETCDF  = netcdff
LIBERSEM   = bfm

LIBFFEM    = $(DIRLIB)/lib$(LIBFEM).a

LIBLS      = -L$(DIRLIB)

LIBPS   = -L$(DIRLIB) -l$(LIBPOST)
LIBIPS  = $(DIRLIB)/lib$(LIBPOST).a

#------------------------------------------------------------

ifeq ($(FLUID_MUD),true)
  MUD_FILES = submud.o subgotm_mud.o
else
  MUD_FILES = submud_dummy.o subgotm.o
endif

LIBG_MKL =
SOLVER_FILES = simsys_lp.o
ifeq ($(SOLVER),PARDISO)
  LIBG_MKL = `./bin/find_pardlib.sh`
  SOLVER_FILES = simsys_pard.o subpard.o subcoo.o
endif
ifeq ($(SOLVER),SPARSKIT)
  SOLVER_FILES = simsys_spk.o subspk.o subcoo.o subcooutil.o \
		spk_ilut.o spk_iters.o spk_itaux.o \
		spk_itpack.o spk_matvec.o spk_blas1_mod.o
endif

#ifneq ("$(wildcard /usr/lib/libnetcdff.a","")
#FILE_EXISTS = 1
#else
#FILE_EXISTS = 0
#endif

EXENC = 
NETCDF_OBJ = 
DIRLIB_NETCDF = $(NETCDFDIR)/lib/
DIRLIB_NETCDF = $(NETCDFDIR)/lib/x86_64-linux-gnu
DIRINC_NETCDF = $(NETCDFDIR)/include
ifeq ($(NETCDF),true)
  NETCDF_OBJ       = netcdf.o netcdf_util.o 
  LIBG_NETCDF      = -L$(DIRLIB_NETCDF) -l$(LIBNETCDF)
  LIBF_NETCDF      = $(DIRLIB_NETCDF)/lib$(LIBNETCDF).a
  #INCL_NETCDF      = -I$(DIRINC_NETCDF)
  EXENC            = nos2nc ous2nc ts2nc
endif

#  NETCDF_OBJ       = netcdf.o netcdf_util.o \
#			/usr/lib/x86_64-linux-gnu/libnetcdff.so

MPI_OBJ = mod_shympi.o mod_shympi_dummy.o
ifeq ($(PARALLEL_MPI),true)
  MPI_OBJ = mod_shympi.o mod_shympi_internal.o basin_mpi.o
  MPI_COMPILE_FLAGS = $(shell mpif90 --showme:compile)
  MPI_LINK_FLAGS = $(shell mpif90 --showme:link)
  FFLAGS += $(MPI_COMPILE_FLAGS)
  LFLAGS += $(MPI_LINK_FLAGS)
endif

OMP_OBJ = subomp_dummy.o
ifeq ($(PARALLEL_OMP),true)
  OMP_OBJ = subomp.o
endif

GOTM_OBJ = gotm3d.o
ifeq ($(GOTM),true)
  GOTM_OBJ =
  LIBG_GOTM      = -l$(LIBGOTM)
  LIBF_GOTM      = $(DIRLIB)/lib$(LIBGOTM).a
endif

ECOLOGICAL_OBJ = ecological_dummy.o
ifeq ($(ECOLOGICAL),EUTRO)
  ECOLOGICAL_OBJ = bio3d.o bio3d_util.o \
		weutro.o weutro_sedim.o weutro_light.o
endif
ifeq ($(ECOLOGICAL),ERSEM)
  ECOLOGICAL_OBJ = subbfm.o
  LIBG_ERSEM     = -l$(LIBERSEM)
  LIBF_ERSEM     = $(DIRLIB)/lib$(LIBERSEM).a
endif
ifeq ($(ECOLOGICAL),AQUABC)
  ECOLOGICAL_OBJ = aquabc_II_pelagic_lib.o aquabc_II_fem_interface.o \
		aquabc_II_co2sys.o aquabc_II_apara.o aquabc_II_util.o \
		aquabc_II_sediment_model_1.o aquabc_II_sediment_lib.o \
		aquabc_II_pelagic_model.o aquabc_II.o \
		aquabc_II_ased_ini.o
endif
#  ECOLOGICAL_OBJ = aquabc_fem_interface.o alukas.o aquabc.o \
#		aquabc_sediment_model_1.o aquabc_util.o

#------------------------------------------------------------

LIBGS      = $(LIBLS) $(LIBG_NETCDF) $(LIBG_GOTM) $(LIBG_ERSEM) $(LIBG_MKL)
LIBFS      = $(LIBF_NETCDF) $(LIBF_GOTM) $(LIBF_ERSEM)
INCLUDE    = $(INCL_NETCDF)

#------------------------------------------------------------

SPECIAL =	Makefile \
		COMMIT README TESTLOG TODO VERSION WARNINGS \
		ACTUAL LOG

MAKEDEPEND = $(FEMBIN)/mkdp.pl

#------------------------------------------------------------

# 3D objects for 3D model

GENERAL_OBJS = subver.o subclo.o

MODULES = newlevels.o \
		mod_hydro.o mod_hydro_vel.o \
		mod_hydro_print.o mod_hydro_baro.o \
		mod_diff_visc_fric.o mod_roughness.o \
		mod_ts.o mod_area.o mod_bound_dynamic.o \
		mod_diff_aux.o mod_gotm_aux.o \
		mod_bnd_aux.o mod_depth.o mod_geom_dynamic.o \
		mod_internal.o mod_nohyd.o mod_nudging.o \
		mod_bclfix.o mod_turbulence.o \
		mod_fluidmud.o mod_sinking.o mod_waves.o \
		mod_meteo.o mod_geom.o mod_conz.o \
		mod_bound_geom.o mod_bnd.o \
		mod_tvd.o mod_bndo.o mod_system.o \
		mod_layer_thickness.o \
		mod_subset.o mod_lagrange.o mod_random.o

NEWOBJS = \
	  new3di.o \
	  newrog.o newcra.o \
	  newbcl.o newbcl0.o \
	  newini.o newtra.o \
	  newchao.o \
	  newcon.o newconz.o newcon_omp.o \
	  newchk.o newfix.o \
	  newtvd.o newstab.o newsig.o \
	  newnudge.o newpoi.o \
	  $(MODULES) \
	  $(MPI_OBJ) 

# objects for library

SOBJS   = \
	  subver.o \
	  subnsv.o subsst.o \
          subcmv.o subdry.o subssv.o \
          $(PARMOD) \
          sublst.o subsys.o \
          subcst.o submir.o subros.o \
          subn11.o subsrt.o \
          subdef.o subext.o subssc.o \
          subbas.o subnev.o \
          subnls.o subwat.o \
          subfil.o subn35.o subout.o subous.o subssg.o \
          subssm.o \
          subnsu.o subsss.o subscn.o subres.o \
          subapn.o subnsa.o \
          subreg.o \
          subbnd.o \
          subexta.o subouta.o subdep.o subflxa.o subflx3d.o subflx.o \
	  subdum.o subcus.o \
	  $(BCTSOBJS) \
	  $(QFLUX) \
	  $(GRDOBJS) \
	  subnos.o subcon1.o subrnd.o sublin.o \
	  submod.o subuti.o subele.o subgeo.o subdts.o \
	  links.o sublnka.o sublnks.o sublnku.o subisd.o \
	  debug.o subhisto.o subnosa.o subfvl.o \
	  subeos.o sigmautil.o \
	  nosutil.o ousutil.o subfemfile.o subvintp.o \
	  genutil.o subfemintp.o subtsfile.o subxi.o \
	  $(MODULES) \
	  subshy.o subshyutil.o subbit10.o \
	  $(MPI_OBJ) 

# general objects for 3D model shyfem

HTOBJS = \
	subver.o \
	subcst.o subsys.o subnsh.o subtime.o suboutput.o suboutputd.o \
	subbas.o subnev.o \
	subnsu.o subn35.o subdep.o \
	subdef.o subfil.o subnls.o \
	$(PARMOD) \
	$(BCTSOBJS) \
	subsss.o subscn.o subssv.o subssm.o \
	submir.o \
	subext.o subexta.o \
	subous.o subousa.o \
	subbnd.o subnos.o \
	subwat.o subn11.o subdry.o \
	subcus.o subcon1.o \
	subtidef.o subres.o subuti.o \
	sublin.o subvola.o subgeo.o debug.o \
	submod.o subele.o \
	$(SOLVER_FILES) \
	$(QFLUX) \
	$(MUD_FILES) $(GOTM_OBJ) \
	subbndo.o subbnds.o \
	new36.o intp.o subssf.o \
	bdist.o links.o sublnka.o sublnkd.o sublnks.o sublnku.o \
	sedi3d.o sedtrans05.o subwaves.o \
	subhisto.o \
	$(LAGRANGE) \
	subdts.o loading.o \
	subrst.o subnosa.o subdif.o subreg.o \
	atoxi3d.o atoxi.o kepsd.o keps_util.o \
	subinv.o newexpl.o subrnd.o \
	submet.o subrgf.o subcoord.o subsrt.o subfvl.o \
	subtrace.o subproj.o subeos.o sigmautil.o \
	subwrt.o subvintp.o \
	subfemfile.o subtsuvfile.o \
	subflxa.o subflx3d.o subflx.o subflxu.o \
	subboxa.o \
	newnohydro.o suboff.o \
	subets.o subetsa.o subetsm.o \
	$(IFF_FILES) \
	$(ECOLOGICAL_OBJ) \
	$(NETCDF_OBJ) $(OMP_OBJ) \
	$(GRDOBJS) \
	subxi.o subshy.o subshyutil.o subbit10.o

# objects for pre-processor shypre

VPOBJS = \
	subver.o \
        subros.o subcmv.o \
        subdef.o subbas.o \
        subfil.o \
        $(PARMOD) \
        subsrt.o \
        subsss.o subscn.o subnsu.o \
	subapn.o subnsa.o subnls.o subsys.o subdum.o \
	$(GRDOBJS) subclo.o

# objects for output routines

OUTOBJS = $(PARMOD) subnls.o subsss.o subscn.o \
	  subfil.o subdef.o subnsu.o subssv.o \
	  subbas.o subsys.o \
	  subapn.o subnsa.o subdum.o \
	  subdts.o subdep.o \
	  debug.o subreg.o subnev.o \
	  subfemfile.o subtsfile.o \
	  subvintp.o subver.o sigmautil.o suboutput.o suboutputd.o \
	  subclo.o \
	  mod_depth.o mod_hydro.o mod_geom.o mod_hydro_print.o \
	  mod_bound_geom.o mod_bnd.o mod_hydro_baro.o newlevels.o \
	  $(GRDOBJS) subsrt.o subgeo.o \
	  $(MPI_OBJ) 

RSTOBJS = subrst.o ecological_dummy.o \
	  mod_ts.o mod_conz.o mod_hydro_vel.o mod_geom_dynamic.o \
	  subbit10.o

BASOBJS = basutil.o basutil_resol.o basutil_hsigma.o basutil_bathy.o \
	  basutil_interp.o basutil_smooth.o basutil_box.o \
	  subnos.o \
	  sublnka.o sublnku.o links.o
BASEXTRA = sublnka.o links.o sublnku.o \
		subinterpol.o subinterpol1.o subnos.o

GENOBJS = newlevels.o
NOSOBJS = subnos.o nosutil.o genutil.o subeos.o elabutil.o noselab1.o
OUSOBJS = subous.o ousutil.o genutil.o elabutil.o ouselab1.o
SHYOBJS = subous.o ousutil.o subnos.o nosutil.o subeos.o genutil.o elabutil.o \
		noselab1.o ouselab1.o subext.o extelab1.o \
		shyelab1.o subshy.o subshyutil.o \
		subflx.o flxelab1.o
ETSOBJS = subets.o etsutil.o genutil.o subetsm.o
NOSOUSOBJS = subnos.o nosutil.o subous.o ousutil.o subets.o etsutil.o \
		genutil.o
GRDOBJS = subgrd.o grdutil.o
PROJOBJS = subproj.o
UTILOBJS = subsrt.o
UTILOBJS = 

BATHYOBJS = $(BASEXTRA)
#BATHYOBJS = subgeo.o subgrd.o subsrt.o subinterpol.o subinterpol1.o \
#		subnos.o

LAPLACE = suboi.o submir.o subnos.o links.o sublnku.o \
	  subnosa.o subssm.o

LAGRANGE =	lagrange_main.o \
		lagrange_back.o lagrange_dif.o \
		lagrange_cont.o lagrange_init.o \
		lagrange_inout.o lagrange_util.o \
		lagrange_larve.o lagrange_flux.o \
		lagrange_track.o lagrange_util_tr.o \
		lagrange_decay.o lagrange_sedim.o \
		lagrange_connect.o lagrange_vertical.o

# heat flux module

QFLUX = subqfxt.o subqfxf.o \
	subqfxm1.o subqfxm2.o subqfxm3.o subqfxm4.o subqfxm5.o \
	subqfxu1.o subqfxu2.o subqfxu3.o subqfxu4.o

QFLUX_TEST = subqfxf.o \
	subqfxm1.o subqfxm2.o subqfxm3.o \
	subqfxu1.o subqfxu2.o subqfxu3.o subqfxu4.o \
	subfil.o

# experimental stuff

#PARMOD = subpar.o subfnm.o		# old parameter modules
#PARMOD = subpar1.o			# new parameter modules
PARMOD = subpar3.o			# newest parameter modules
IFF_FILES = 
IFF_FILES = subfemintp.o subtsfile.o submeteo2.o

BCTSOBJS = subsse.o
BCTSOBJS = subintp.o subbc.o
BCTSOBJS = subintp.o subbc99.o
BCTSOBJS = subintp.o

# objects for interpolation

INTP    = subreg.o

# objects for lagrangian interpolation

LAGINTP = submir.o

#------------------------------------------------

EXEMAIN  = shyfem shypre shybas

EXEINFO  = flxinf extinf rstinf \
		feminf tsinf filetype \
		offinf lgrinf etsinf \
		noselab ouselab shyelab nosextr_nodes extelab flxelab \
		femelab
EXESPLIT = splitext splitflx splitets
EXELAP   =  
EXEBAS   = 
EXEVAR   = nosresidence scal_intp
EXEUTIL  = bc2fem

NOSVAR   = 
NOSAVER  = 
NOSEXTR  = 
NOSALL   = $(NOSEXTR) $(NOSAVER) $(NOSVAR)

OUSEXTR  = 

EXEEXTRA = \
		basproj baswork eosinf \
		nos2nc ous2nc ts2nc \
		ouswork ouswork1 ouswrite prep_input \
		basbox
EXEAUX   = baschk bascomp check_debug femelab laplap mkgeom \
		optintp ousaver ousvdiff

EXES     = $(EXEMAIN) $(EXEINFO) $(EXESPLIT) $(EXELAP) $(EXEBAS) \
		$(EXEVAR) $(EXEUTIL) $(NOSEXTR) $(OUSEXTR) $(NOSAVER) \
		$(EXEEXTRA) $(EXENC) $(NOSVAR) $(EXEAUX)

#------------------------------------------------

default:	fem

all:	fem
fem:	libfem main info split bas var util links nc
main:	$(EXEMAIN)
info:	$(EXEINFO)
split:	$(EXESPLIT)
bas:	$(EXEBAS)
var:	$(EXEVAR)
nc:	$(EXENC)
util:	$(NOSEXTR) $(OUSEXTR) $(NOSAVER) $(EXEUTIL)

links:
	@$(FEMBIN)/symlink $(FEMBIN) \
		$(EXEMAIN) $(EXEINFO) $(EXESPLIT) $(EXEUTIL)

#--------------------------------------------- EXES

bedload:  bedload.o $(NEWOBJS) $(HTOBJS) $(LIBFS)
	$(LINKER) -o $@ $(LFLAGS) $@.o $(NEWOBJS) $(HTOBJS) $(LIBGS)

shyfem:  shyfem.o $(NEWOBJS) $(HTOBJS) $(LIBFS)
	$(LINKER) -o $@ $(LFLAGS) $@.o $(NEWOBJS) $(HTOBJS) $(LIBGS)

shympi:  shympi.o $(NEWOBJS) $(HTOBJS) $(LIBFS)
	$(LINKER) -o $@ $(LFLAGS) $@.o $(NEWOBJS) $(HTOBJS) $(LIBGS)

shypre:  shypre.o $(VPOBJS)
	$(LINKER) -o $@ $(LFLAGS) $@.o $(VPOBJS)

#------------------------------------------------

zlevel:  zlevel.o 
	$(LINKER) $(LFLAGS) $@.o -o $@

lagint:  lagint.o sublag.o $(LAGINTP) $(OUTOBJS)
	$(LINKER) $(LFLAGS) $@.o sublag.o $(LAGINTP) $(OUTOBJS) -o $@

readext:  readext.o subext.o $(OUTOBJS)
	$(LINKER) $(LFLAGS) $@.o subext.o $(OUTOBJS) -o $@

splitext:  splitext.o subext.o $(OUTOBJS)
	$(LINKER) $(LFLAGS) $@.o subext.o $(OUTOBJS) -o $@

splitext_big:  splitext_big.o subext.o $(OUTOBJS)
	$(LINKER) $(LFLAGS) $@.o subext.o $(OUTOBJS) -o $@

splitflx:  splitflx.o subflx.o $(OUTOBJS)
	$(LINKER) $(LFLAGS) $@.o subflx.o $(OUTOBJS) -o $@

splitets:  splitets.o $(ETSOBJS) $(OUTOBJS) 
	$(LINKER) $(LFLAGS) $@.o $(ETSOBJS) $(OUTOBJS) -o $@

extinf:  extinf.o subext.o $(OUTOBJS)
	$(LINKER) $(LFLAGS) $@.o subext.o $(OUTOBJS) -o $@

flxinf:  flxinf.o subflx.o $(OUTOBJS)
	$(LINKER) $(LFLAGS) $@.o subflx.o $(OUTOBJS) -o $@

lgrinf:  lgrinf.o $(OUTOBJS)
	$(LINKER) $(LFLAGS) $@.o $(OUTOBJS) -o $@

zinit:  zinit.o $(OUTOBJS)
	$(LINKER) $(LFLAGS) $@.o $(OUTOBJS) -o $@

mkgeom:   mkgeom.o
	$(LINKER) $(LFLAGS) $@.o -o $@

cubic:   cubic.o $(OUTOBJS) $(BCTSOBJS) subssm.o
	$(LINKER) $(LFLAGS) $@.o $(OUTOBJS) $(BCTSOBJS) subssm.o -o $@

#------------------------------------------------

shybas:  shybas.o $(BASOBJS) $(OUTOBJS)
	$(LINKER) $(LFLAGS) $@.o $(BASOBJS) $(OUTOBJS) -o $@

#basmpi:  basmpi.o $(BASOBJS) $(OUTOBJS) $(MPI_OBJ)
#	$(LINKER) $(LFLAGS) $@.o $(BASOBJS) $(OUTOBJS) $(MPI_OBJ) -o $@

basmpi:  basmpi.o $(BASOBJS) $(OUTOBJS)
	$(LINKER) $(LFLAGS) $@.o $(BASOBJS) $(OUTOBJS) -o $@

basinf:  basinf.o $(OUTOBJS)
	$(LINKER) $(LFLAGS) $@.o $(OUTOBJS) -o $@

baswork:  baswork.o $(OUTOBJS) $(BASEXTRA)
	$(LINKER) $(LFLAGS) $@.o $(OUTOBJS) $(BASEXTRA) -o $@

basbox:  basbox.o $(OUTOBJS) $(BASEXTRA)
	$(LINKER) $(LFLAGS) $@.o $(OUTOBJS) $(BASEXTRA) -o $@

bashsigma:  bashsigma.o $(OUTOBJS) 
	$(LINKER) $(LFLAGS) $@.o $(OUTOBJS) -o $@

baschk:  baschk.o $(OUTOBJS) 
	$(LINKER) $(LFLAGS) $@.o $(OUTOBJS) -o $@

basbathy:  basbathy.o $(BATHYOBJS) $(OUTOBJS) 
	$(LINKER) $(LFLAGS) $@.o $(BATHYOBJS) $(OUTOBJS) -o $@

basres:  basres.o $(OUTOBJS) $(NOSOBJS)
	$(LINKER) $(LFLAGS) $@.o $(OUTOBJS) $(NOSOBJS) -o $@

basproj:  basproj.o $(OUTOBJS) $(PROJOBJS) $(UTILOBJS)
	$(LINKER) $(LFLAGS) $@.o $(OUTOBJS) $(PROJOBJS) $(UTILOBJS) -o $@

bastreat:  bastreat.o $(BASEXTRA) $(OUTOBJS) 
	$(LINKER) $(LFLAGS) $@.o $(BASEXTRA) $(OUTOBJS) -o $@

scalintp:  scalintp.o $(OUTOBJS) $(BATHYOBJS)
	$(LINKER) $(LFLAGS) $@.o $(OUTOBJS) $(BATHYOBJS) -o $@

scal_intp:  scal_intp.o $(OUTOBJS) $(LAPLACE)
	$(LINKER) $(LFLAGS) $@.o $(OUTOBJS) $(LAPLACE) -o $@

bascomp:  bascomp.o subgeo.o $(OUTOBJS) 
	$(LINKER) $(LFLAGS) $@.o subgeo.o $(OUTOBJS) -o $@

etsinf:  etsinf.o $(ETSOBJS) $(OUTOBJS) 
	$(LINKER) $(LFLAGS) $@.o $(ETSOBJS) $(OUTOBJS) -o $@

filetype:  filetype.o $(NOSOUSOBJS) $(OUTOBJS) 
	$(LINKER) $(LFLAGS) $@.o $(NOSOUSOBJS) $(OUTOBJS) -o $@

feminf:  feminf.o $(NOSOBJS) $(OUTOBJS) 
	$(LINKER) $(LFLAGS) $@.o $(NOSOBJS) $(OUTOBJS) -o $@

tsinf:  tsinf.o $(NOSOBJS) $(OUTOBJS) 
	$(LINKER) $(LFLAGS) $@.o $(NOSOBJS) $(OUTOBJS) -o $@

femelab:  femelab.o $(NOSOBJS) $(OUTOBJS) 
	$(LINKER) $(LFLAGS) $@.o $(NOSOBJS) $(OUTOBJS) -o $@

bc2fem:  bc2fem.o $(NOSOBJS) $(OUTOBJS) 
	$(LINKER) $(LFLAGS) $@.o $(NOSOBJS) $(OUTOBJS) -o $@

check_debug: check_debug.o
	$(LINKER) $(LFLAGS) $@.o -o $@

2nc: ous2nc nos2nc ts2nc

ous2nc:  ous2nc.o $(SHYOBJS) $(OUTOBJS) $(NETCDF_OBJ)
	$(LINKER) -o $@ $(LFLAGS) $@.o $(SHYOBJS) $(OUTOBJS) \
			$(NETCDF_OBJ) $(LIBGS)

nos2nc:  nos2nc.o $(SHYOBJS) $(OUTOBJS) $(NETCDF_OBJ)
	$(LINKER) -o $@ $(LFLAGS) $@.o $(SHYOBJS) $(OUTOBJS) \
			$(NETCDF_OBJ) $(LIBGS)

ts2nc:  ts2nc.o $(SHYOBJS) $(OUTOBJS) $(NETCDF_OBJ)
	$(LINKER) -o $@ $(LFLAGS) $@.o $(SHYOBJS) $(OUTOBJS) \
			$(NETCDF_OBJ) $(LIBGS)

eosinf:  eosinf.o $(NOSOBJS) $(OUTOBJS) 
	$(LINKER) $(LFLAGS) $@.o $(NOSOBJS) $(OUTOBJS) -o $@

prep_input:  prep_input.o $(OUTOBJS) 
	$(LINKER) $(LFLAGS) $@.o $(OUTOBJS) -o $@

offinf: offinf.o $(GENERAL_OBJS)
	$(LINKER) $(LFLAGS) $@.o $(GENERAL_OBJS) -o $@

#-------------------------------------------------------

.PHONY: nosextr ousextr nosaver nos

nos: $(NOSALL)

ouselab: ouselab.o $(SHYOBJS) $(OUTOBJS) 
	$(LINKER) $(LFLAGS) $@.o $(SHYOBJS) $(OUTOBJS) -o $@

noselab: noselab.o $(SHYOBJS) $(OUTOBJS)
	$(LINKER) $(LFLAGS) $@.o $(SHYOBJS) $(OUTOBJS) -o $@

extelab: extelab.o $(SHYOBJS) $(OUTOBJS)
	$(LINKER) $(LFLAGS) $@.o $(SHYOBJS) $(OUTOBJS) -o $@

flxelab: flxelab.o $(SHYOBJS) $(OUTOBJS)
	$(LINKER) $(LFLAGS) $@.o $(SHYOBJS) $(OUTOBJS) -o $@

shyelab: shyelab.o $(SHYOBJS) $(OUTOBJS)
	$(LINKER) $(LFLAGS) $@.o $(SHYOBJS) $(OUTOBJS) -o $@

nosextr_nodes:  nosextr_nodes.o $(NOSOBJS) $(OUTOBJS)
	$(LINKER) $(LFLAGS) $@.o $(NOSOBJS) $(OUTOBJS) -o $@

#-------------------------------------------------------

map_influence:  map_influence.o $(NOSOBJS) $(OUTOBJS) 
	$(LINKER) $(LFLAGS) $@.o $(NOSOBJS) $(OUTOBJS) -o $@

nosresidence:  nosresidence.o $(NOSOBJS) $(OUTOBJS) 
	$(LINKER) $(LFLAGS) $@.o $(NOSOBJS) $(OUTOBJS) -o $@

lgrelab:  lgrelab.o $(NOSOBJS) $(OUTOBJS) 
	$(LINKER) $(LFLAGS) $@.o $(NOSOBJS) $(OUTOBJS) -o $@

optintp:   optintp.o $(OUTOBJS) $(LAPLACE)
	$(LINKER) $(LFLAGS) $@.o $(OUTOBJS) $(LAPLACE) -o $@ 

rstinf:   rstinf.o $(OUTOBJS) $(RSTOBJS)
	$(LINKER) $(LFLAGS) $@.o $(OUTOBJS) $(RSTOBJS) -o $@ 

qflux_test:   qflux_test.o $(QFLUX_TEST)
	$(LINKER) $(LFLAGS) $@.o $(QFLUX_TEST) -o $@ 

#------------------------------------------------

# to test interpolation routines in intp.f

INTPOBJS = $(BCTSOBJS) subfil.o subsss.o subscn.o subssf.o subssm.o

intp:	intp.o $(INTPOBJS)
	$(LINKER) $(LFLAGS) $@.o $(INTPOBJS) -o $@ 

#------------------------------------------------

# extra treatment of GOTM routines because of compiler bug

gotm3d.o: gotm3d.f gotmturb.i
	$(F77) -c $(FFLAGS_NOOPT) gotm3d.f

#------------------------------------------------

libs: libfem
femlib: libfem
libfem: $(LIBFFEM)

$(LIBFFEM): $(SOBJS)
	ar rvs $(LIBFFEM) $?

#------------------------------------------------

headers:
	header *.[fh]

#------------------------------------------------

depend:
	$(MAKEDEPEND) -moddir=$(MODDIR) *.f *.f90

#---------------------------------------------------

options:
	@echo "compiler  $(COMPILER) $(F77)"
	@echo "solver    $(SOLVER)"

#---------------------------------------------------

clean: cleanobj cleanexe cleanvar cleantex cleanlahey cleanexport cleandoc \
	cleanifc cleanlinks

cleanall: clean cleanzip cleanlib cleanextra cleandiff cleanmod

cleanlinks:
	@$(FEMBIN)/symlink -remove $(FEMBIN) \
		$(EXEMAIN) $(EXEINFO) $(EXESPLIT) $(EXEUTIL)

cleanifc:
	-rm -f ifc*

cleanobj:
	-rm -f *.o
	-rm -f *.stb
	-rm -f *.mod
	-rm -f *_genmod.f90

cleanexe:
	-rm -f $(EXES)
	-rm -f *.exp
	-rm -f *.exe

cleandoc:
	-rm -f *.html
	-rm -f head.txt revlog.txt

cleantex:
	-rm -f *.dvi *.aux

cleanlahey:
	-rm -fr lahey

cleanexport:
	-rm -fr export

cleanvar:
	-rm -f a.out core
	-rm -f *.bak *.tmp *.gnu
	-rm -f *.lst *.map
	-rm -f *~
	-rm -f ggg hhh
	-rm -f mon.out nohup.out
	-rm -f fort.*
	-rm -f errout.dat
	-rm -f out.ps out.*.ps
	-rm -f .memory
	-rm -f html/cvs*
	-rm -fr cvsdiff_tmp
	-rm -f *.rev *.dcl
	-rm -f CVSSTATUS CVSRAWSTATUS
	-rm -f COMMONF COMMONL
	-rm -f gmon.out tags
	-rm -f main_dummy.f

cleandiff:
	-rm -f DIFFS

cleanzip:
	-rm -f $(DIR).zip
	-rm -f save.zip

cleanlib:
	-rm -f $(LIBFFEM)

cleanmod:
	-rm -f $(MODDIR)/*.mod

cleanextra:
	-rm -f LASTZIP

#--------------------------------------------------

lahey:	cleanall
	bin/mklahey.sh
	cp $(SPECIAL) lahey
	bin/mklmake.pl Makefile > lahey/Makefile
	cp Makefile lahey/Makefile.org
	bin/unix2other.pl -lahey lahey/*.for
	cd lahey; rm -f *.for.bak
	cd lahey; zip -l lahey *

export:	cleanall
	bin/mkexport.sh
	cp $(SPECIAL) export
	cd export; zip export *

zip: save

save:   cleanall
	date > LASTZIP
	zip $(DIR) *.[fhi]
	zip $(DIR) $(SPECIAL)
	zip $(DIR) bin/*

param:

list:
	pwd; ls

strip:
	-strip $(EXES)

last:
	ls -latrd [A-Z]* Makefile *.[fh]

mpi_test: mpi_test.o
	$(LINKER) $(LFLAGS) $@.o $(GENERAL_OBJS) -o $@
	
mpi_info:
	@echo "MPI_COMPILE_FLAGS = $(MPI_COMPILE_FLAGS)"
	@echo "MPI_LINK_FLAGS = $(MPI_LINK_FLAGS)"

#
# Rules ----------------------------------------------
#

.SUFFIXES: .F90 .f90

.c.o:
	$(CC) -c $(CFLAGS) $*.c

.f.o:
	$(F77) -c $(FFLAGS) $<

.for.obj:
	$(FLC) $< , $(<,B).OBJ $(FLFLAGS)

.f90.o:
	$(F77) -c $(FFLAGS) $<

#--------------------------------------------------

# DO NOT DELETE THIS LINE -- make depend depends on it.

../femlib/mod/para_aqua.mod: aquabc_II_apara.o
<<<<<<< HEAD
aquabc_II_fem_interface.o: param.h ../femlib/mod/para_aqua.mod \
		mkonst.h ../femlib/mod/mod_diff_visc_fric.mod \
		aquabc_II_aout.h femtime.h \
		../femlib/mod/aquabc_II_sed_ini.mod \
		../femlib/mod/basin.mod ../femlib/mod/evgeom.mod \
		aquabc_II.h ../femlib/mod/levels.mod 
aquabc_II_util.o: param.h
atoxi3d.o: mkonst.h param.h ../femlib/mod/levels.mod \
		../femlib/mod/mod_diff_visc_fric.mod \
		../femlib/mod/basin.mod 
basin_mpi.o: ../femlib/mod/shympi.mod ../femlib/mod/basin.mod
basmpi.o: ../femlib/mod/mod_geom.mod ../femlib/mod/shympi.mod \
		../femlib/mod/mod_depth.mod \
		../femlib/mod/evgeom.mod ../femlib/mod/basin.mod \
		../femlib/mod/basutil.mod param.h \
		../femlib/mod/clo.mod 
basproj.o: ../femlib/mod/projection.mod ../femlib/mod/basin.mod
../femlib/mod/basutil.mod: basutil.o
basutil.o: ../femlib/mod/mod_depth.mod ../femlib/mod/basin.mod \
		../femlib/mod/clo.mod 
basutil_bathy.o: ../femlib/mod/basin.mod ../femlib/mod/evgeom.mod \
		../femlib/mod/mod_depth.mod ../femlib/mod/grd.mod \
		../femlib/mod/basutil.mod 
basutil_box.o: ../femlib/mod/mod_geom.mod ../femlib/mod/basin.mod \
		../femlib/mod/mod_depth.mod \
		../femlib/mod/evgeom.mod 
basutil_hsigma.o: ../femlib/mod/basin.mod \
		../femlib/mod/mod_depth.mod 
basutil_interp.o: param.h ../femlib/mod/mod_depth.mod \
		../femlib/mod/basin.mod 
basutil_resol.o: ../femlib/mod/mod_depth.mod \
		../femlib/mod/basin.mod ../femlib/mod/basutil.mod 
basutil_smooth.o: ../femlib/mod/grd.mod ../femlib/mod/evgeom.mod \
		../femlib/mod/mod_depth.mod \
		../femlib/mod/basin.mod ../femlib/mod/mod_geom.mod \
		../femlib/mod/basutil.mod 
bdist.o: param.h ../femlib/mod/mod_geom.mod \
		../femlib/mod/basin.mod 
bio3d.o: mkonst.h param.h ../femlib/mod/levels.mod \
		../femlib/mod/basin.mod \
		../femlib/mod/mod_diff_visc_fric.mod 
bio3d_util.o: ../femlib/mod/basin.mod donata.h \
		../femlib/mod/levels.mod param.h 
debug.o: debug_aux1.h
../femlib/mod/elabutil.mod: elabutil.o
elabutil.o: ../femlib/mod/clo.mod param.h ../femlib/mod/basin.mod \
		../femlib/mod/mod_depth.mod \
		../femlib/mod/levels.mod 
eosinf.o: param.h
etsinf.o: ../femlib/mod/ets.mod param.h
extelab1.o: ../femlib/mod/levels.mod ../femlib/mod/basin.mod \
		../femlib/mod/mod_depth.mod \
		../femlib/mod/evgeom.mod ../femlib/mod/clo.mod \
		../femlib/mod/elabutil.mod 
femelab.o: ../femlib/mod/clo.mod
feminf.o: ../femlib/mod/clo.mod
filetype.o: ../femlib/mod/clo.mod
flxelab1.o: ../femlib/mod/clo.mod ../femlib/mod/elabutil.mod \
		../femlib/mod/basin.mod ../femlib/mod/evgeom.mod \
		../femlib/mod/mod_depth.mod \
		../femlib/mod/levels.mod 
flxinf.o: param.h
gotm3d.o: debug_aux1.h gotmturb.i
grdutil.o: ../femlib/mod/basin.mod ../femlib/mod/grd.mod
intp.o: ../femlib/mod/mod_hydro.mod ../femlib/mod/basin.mod \
		param.h 
lagrange_back.o: param.h ../femlib/mod/mod_lagrange.mod \
		../femlib/mod/mod_hydro_print.mod \
		../femlib/mod/mod_depth.mod \
		../femlib/mod/basin.mod \
		../femlib/mod/mod_hydro.mod 
lagrange_cont.o: ../femlib/mod/mod_lagrange.mod \
		../femlib/mod/mod_geom.mod param.h \
		../femlib/mod/basin.mod 
lagrange_decay.o: ../femlib/mod/mod_lagrange.mod femtime.h param.h
lagrange_dif.o: femtime.h param.h ../femlib/mod/mod_lagrange.mod
lagrange_flux.o: ../femlib/mod/mod_hydro.mod \
		../femlib/mod/levels.mod ../femlib/mod/basin.mod \
		../femlib/mod/evgeom.mod \
		../femlib/mod/mod_lagrange.mod \
		../femlib/mod/mod_geom.mod femtime.h param.h \
		../femlib/mod/mod_layer_thickness.mod 
lagrange_init.o: param.h ../femlib/mod/mod_lagrange.mod \
		../femlib/mod/basin.mod 
lagrange_inout.o: femtime.h ../femlib/mod/mod_lagrange.mod \
		../femlib/mod/lgr_sedim_module.mod \
		../femlib/mod/evgeom.mod ../femlib/mod/basin.mod \
		../femlib/mod/levels.mod \
		../femlib/mod/mod_layer_thickness.mod param.h 
lagrange_larve.o: ../femlib/mod/mod_lagrange.mod param.h
lagrange_main.o: ../femlib/mod/basin.mod ../femlib/mod/levels.mod \
		femtime.h param.h ../femlib/mod/mod_lagrange.mod \
		../femlib/mod/lgr_sedim_module.mod 
lagrange_oil.o: ../femlib/mod/mod_lagrange.mod param.h femtime.h \
		../femlib/mod/basin.mod ../femlib/mod/evgeom.mod 
../femlib/mod/lgr_sedim_module.mod: lagrange_sedim.o
lagrange_sedim.o: param.h ../femlib/mod/mod_lagrange.mod \
		../femlib/mod/levels.mod 
lagrange_track.o: ../femlib/mod/basin.mod \
		../femlib/mod/mod_hydro_vel.mod \
		../femlib/mod/levels.mod \
		../femlib/mod/mod_geom.mod param.h \
		../femlib/mod/mod_lagrange.mod 
lagrange_util.o: ../femlib/mod/evgeom.mod ../femlib/mod/basin.mod \
		param.h 
lagrange_util_tr.o: param.h ../femlib/mod/basin.mod
lagrange_vertical.o: ../femlib/mod/mod_lagrange.mod \
		../femlib/mod/mod_geom.mod \
		../femlib/mod/mod_hydro.mod \
		../femlib/mod/levels.mod ../femlib/mod/basin.mod \
		../femlib/mod/mod_depth.mod param.h \
		../femlib/mod/mod_hydro_vel.mod 
lgrelab.o: param.h ../femlib/mod/basin.mod \
		../femlib/mod/mod_depth.mod 
lgrinf.o: param.h
loading.o: param.h ../femlib/mod/levels.mod \
		../femlib/mod/basin.mod 
map_influence.o: param.h ../femlib/mod/basin.mod \
=======
aquabc_II_fem_interface.o: ../femlib/mod/levels.mod \
		../femlib/mod/evgeom.mod param.h femtime.h \
		../femlib/mod/aquabc_II_sed_ini.mod \
		../femlib/mod/basin.mod aquabc_II_aout.h \
		../femlib/mod/para_aqua.mod \
		../femlib/mod/mod_diff_visc_fric.mod mkonst.h \
		aquabc_II.h 
aquabc_II_util.o: param.h
atoxi3d.o: param.h ../femlib/mod/levels.mod mkonst.h \
		../femlib/mod/basin.mod \
		../femlib/mod/mod_diff_visc_fric.mod 
basproj.o: ../femlib/mod/projection.mod ../femlib/mod/basin.mod
../femlib/mod/basutil.mod: basutil.o
basutil.o: ../femlib/mod/mod_depth.mod ../femlib/mod/clo.mod \
		../femlib/mod/basin.mod 
basutil_bathy.o: ../femlib/mod/mod_depth.mod \
		../femlib/mod/basin.mod ../femlib/mod/basutil.mod \
		../femlib/mod/evgeom.mod ../femlib/mod/grd.mod 
basutil_box.o: ../femlib/mod/evgeom.mod ../femlib/mod/mod_geom.mod \
		../femlib/mod/basin.mod \
		../femlib/mod/mod_depth.mod 
basutil_hsigma.o: ../femlib/mod/mod_depth.mod \
		../femlib/mod/basin.mod 
basutil_interp.o: ../femlib/mod/mod_depth.mod \
		../femlib/mod/basin.mod param.h 
basutil_resol.o: ../femlib/mod/mod_depth.mod \
		../femlib/mod/basin.mod ../femlib/mod/basutil.mod 
basutil_smooth.o: ../femlib/mod/mod_geom.mod \
		../femlib/mod/basutil.mod ../femlib/mod/grd.mod \
		../femlib/mod/evgeom.mod ../femlib/mod/basin.mod \
		../femlib/mod/mod_depth.mod 
bdist.o: ../femlib/mod/mod_geom.mod ../femlib/mod/basin.mod
bio3d.o: param.h ../femlib/mod/levels.mod ../femlib/mod/basin.mod \
		mkonst.h ../femlib/mod/mod_diff_visc_fric.mod 
bio3d_util.o: donata.h ../femlib/mod/basin.mod param.h \
		../femlib/mod/levels.mod 
debug.o: debug_aux1.h
../femlib/mod/elabutil.mod: elabutil.o
elabutil.o: ../femlib/mod/levels.mod ../femlib/mod/clo.mod \
		../femlib/mod/mod_depth.mod \
		../femlib/mod/basin.mod 
eosinf.o: param.h
etsinf.o: ../femlib/mod/ets.mod param.h
extelab1.o: ../femlib/mod/levels.mod ../femlib/mod/evgeom.mod \
		../femlib/mod/elabutil.mod ../femlib/mod/basin.mod \
		../femlib/mod/clo.mod ../femlib/mod/mod_depth.mod 
femelab.o: ../femlib/mod/clo.mod
feminf.o: ../femlib/mod/clo.mod
filetype.o: ../femlib/mod/clo.mod
flxelab1.o: ../femlib/mod/mod_depth.mod ../femlib/mod/clo.mod \
		../femlib/mod/basin.mod ../femlib/mod/elabutil.mod \
		../femlib/mod/evgeom.mod ../femlib/mod/levels.mod 
flxinf.o: param.h
gotm3d.o: gotmturb.i debug_aux1.h
grdutil.o: ../femlib/mod/grd.mod ../femlib/mod/basin.mod
intp.o: ../femlib/mod/basin.mod param.h \
		../femlib/mod/mod_hydro.mod 
lagrange_back.o: param.h ../femlib/mod/mod_hydro.mod \
		../femlib/mod/mod_lagrange.mod \
		../femlib/mod/mod_hydro_print.mod \
		../femlib/mod/basin.mod \
		../femlib/mod/mod_depth.mod 
lagrange_cont.o: ../femlib/mod/mod_lagrange.mod param.h \
		../femlib/mod/mod_geom.mod ../femlib/mod/basin.mod 
lagrange_decay.o: param.h ../femlib/mod/mod_lagrange.mod femtime.h
lagrange_dif.o: ../femlib/mod/mod_lagrange.mod femtime.h param.h
lagrange_flux.o: ../femlib/mod/basin.mod \
		../femlib/mod/mod_hydro.mod \
		../femlib/mod/mod_lagrange.mod \
		../femlib/mod/mod_layer_thickness.mod \
		../femlib/mod/levels.mod \
		../femlib/mod/mod_geom.mod 
lagrange_init.o: ../femlib/mod/basin.mod param.h \
		../femlib/mod/mod_lagrange.mod 
lagrange_inout.o: ../femlib/mod/levels.mod \
		../femlib/mod/evgeom.mod param.h femtime.h \
		../femlib/mod/mod_layer_thickness.mod \
		../femlib/mod/lgr_sedim_module.mod \
		../femlib/mod/basin.mod \
		../femlib/mod/mod_lagrange.mod 
lagrange_larve.o: ../femlib/mod/mod_lagrange.mod param.h
lagrange_main.o: param.h ../femlib/mod/levels.mod femtime.h \
		../femlib/mod/mod_lagrange.mod \
		../femlib/mod/basin.mod \
		../femlib/mod/lgr_sedim_module.mod 
lagrange_oil.o: param.h ../femlib/mod/evgeom.mod \
		../femlib/mod/mod_lagrange.mod femtime.h \
		../femlib/mod/basin.mod 
../femlib/mod/lgr_sedim_module.mod: lagrange_sedim.o
lagrange_sedim.o: ../femlib/mod/levels.mod param.h \
		../femlib/mod/mod_lagrange.mod 
lagrange_track.o: param.h ../femlib/mod/levels.mod \
		../femlib/mod/mod_geom.mod \
		../femlib/mod/mod_lagrange.mod \
		../femlib/mod/basin.mod \
		../femlib/mod/mod_hydro_vel.mod 
lagrange_util.o: ../femlib/mod/evgeom.mod param.h \
		../femlib/mod/basin.mod 
lagrange_util_tr.o: param.h ../femlib/mod/basin.mod
lagrange_vertical.o: ../femlib/mod/basin.mod \
		../femlib/mod/mod_geom.mod \
		../femlib/mod/levels.mod param.h \
		../femlib/mod/mod_hydro.mod \
		../femlib/mod/mod_hydro_vel.mod \
		../femlib/mod/mod_depth.mod \
		../femlib/mod/mod_lagrange.mod 
lgrelab.o: param.h ../femlib/mod/basin.mod \
>>>>>>> 86e52f51
		../femlib/mod/mod_depth.mod 
lgrinf.o: param.h
loading.o: param.h ../femlib/mod/levels.mod \
		../femlib/mod/basin.mod 
map_influence.o: param.h ../femlib/mod/mod_depth.mod \
		../femlib/mod/basin.mod 
../femlib/mod/mod_area.mod: mod_area.o
../femlib/mod/mod_bclfix.mod: mod_bclfix.o
../femlib/mod/mod_bnd.mod: mod_bnd.o
../femlib/mod/mod_bnd_aux.mod: mod_bnd_aux.o
../femlib/mod/mod_bndo.mod: mod_bndo.o
../femlib/mod/mod_bound_dynamic.mod: mod_bound_dynamic.o
../femlib/mod/mod_bound_geom.mod: mod_bound_geom.o
../femlib/mod/mod_conz.mod: mod_conz.o
../femlib/mod/mod_depth.mod: mod_depth.o
../femlib/mod/mod_diff_aux.mod: mod_diff_aux.o
../femlib/mod/mod_diff_visc_fric.mod: mod_diff_visc_fric.o
../femlib/mod/mod_fluidmud.mod: mod_fluidmud.o
../femlib/mod/mod_geom.mod: mod_geom.o
../femlib/mod/mod_geom_dynamic.mod: mod_geom_dynamic.o
../femlib/mod/mod_gotm_aux.mod: mod_gotm_aux.o
../femlib/mod/mod_hydro.mod: mod_hydro.o
../femlib/mod/mod_hydro_baro.mod: mod_hydro_baro.o
../femlib/mod/mod_hydro_print.mod: mod_hydro_print.o
../femlib/mod/mod_hydro_vel.mod: mod_hydro_vel.o
../femlib/mod/mod_internal.mod: mod_internal.o
../femlib/mod/mod_lagrange.mod: mod_lagrange.o
../femlib/mod/mod_layer_thickness.mod: mod_layer_thickness.o
../femlib/mod/mod_meteo.mod: mod_meteo.o
../femlib/mod/mod_nohyd.mod: mod_nohyd.o
../femlib/mod/mod_nudging.mod: mod_nudging.o
../femlib/mod/mod_roughness.mod: mod_roughness.o
../femlib/mod/shympi.mod: mod_shympi.o
mod_shympi.o: ../femlib/mod/basin.mod ../femlib/mod/levels.mod
mod_shympi_internal.o: ../femlib/mod/shympi.mod 
../femlib/mod/mod_sinking.mod: mod_sinking.o
../femlib/mod/mod_subset.mod: mod_subset.o
mod_subset.o: ../femlib/mod/basin.mod
../femlib/mod/mod_system.mod: mod_system.o
../femlib/mod/mod_tides.mod: mod_tides.o
../femlib/mod/mod_ts.mod: mod_ts.o
../femlib/mod/mod_turbulence.mod: mod_turbulence.o
../femlib/mod/mod_tvd.mod: mod_tvd.o
../femlib/mod/mod_waves.mod: mod_waves.o
<<<<<<< HEAD
mpi_test.o: 
netcdf.o: ../femlib/mod/basin.mod ../femlib/mod/mod_depth.mod \
		../femlib/mod/levels.mod param.h netcdf.inc \
		netcdf.h 
netcdf_util.o: param.h ../femlib/mod/basin.mod
new36.o: ../femlib/mod/basin.mod \
		../femlib/mod/mod_bound_dynamic.mod femtime.h \
		../femlib/mod/mod_hydro_print.mod \
		../femlib/mod/mod_diff_visc_fric.mod param.h \
		mkonst.h close.h 
new3di.o: ../femlib/mod/mod_nudging.mod \
		../femlib/mod/mod_hydro_baro.mod \
		../femlib/mod/mod_meteo.mod \
		../femlib/mod/mod_roughness.mod \
		../femlib/mod/mod_depth.mod \
		../femlib/mod/mod_bound_geom.mod femtime.h \
		../femlib/mod/mod_hydro_vel.mod \
		../femlib/mod/mod_geom_dynamic.mod \
		../femlib/mod/mod_layer_thickness.mod \
		../femlib/mod/mod_hydro.mod \
		../femlib/mod/mod_bound_dynamic.mod \
		../femlib/mod/levels.mod \
		../femlib/mod/mod_internal.mod \
		../femlib/mod/basin.mod ../femlib/mod/evgeom.mod \
		../femlib/mod/mod_fluidmud.mod pkonst.h \
		../femlib/mod/tidef.mod \
		../femlib/mod/mod_diff_visc_fric.mod \
		../femlib/mod/mod_hydro_print.mod mkonst.h param.h \
		../femlib/mod/mod_waves.mod \
		../femlib/mod/mod_area.mod 
newbcl.o: pkonst.h femtime.h ../femlib/mod/mod_hydro.mod \
		../femlib/mod/levels.mod ../femlib/mod/mod_ts.mod \
		../femlib/mod/basin.mod mkonst.h param.h \
		../femlib/mod/mod_layer_thickness.mod \
		../femlib/mod/mod_diff_visc_fric.mod \
		../femlib/mod/mod_hydro_print.mod 
newchao.o: ../femlib/mod/basin.mod \
		../femlib/mod/mod_hydro_baro.mod \
		../femlib/mod/levels.mod \
		../femlib/mod/mod_hydro.mod femtime.h param.h 
newchk.o: ../femlib/mod/evgeom.mod ../femlib/mod/basin.mod \
		../femlib/mod/mod_internal.mod \
		../femlib/mod/levels.mod \
		../femlib/mod/mod_bound_dynamic.mod \
		../femlib/mod/mod_hydro.mod \
		../femlib/mod/mod_area.mod param.h mkonst.h \
		../femlib/mod/mod_hydro_print.mod \
		../femlib/mod/mod_diff_visc_fric.mod femtime.h \
		../femlib/mod/mod_bound_geom.mod \
		../femlib/mod/mod_depth.mod \
		../femlib/mod/mod_hydro_baro.mod \
		../femlib/mod/mod_meteo.mod \
		../femlib/mod/mod_ts.mod \
		../femlib/mod/mod_layer_thickness.mod \
		../femlib/mod/mod_geom_dynamic.mod \
		../femlib/mod/mod_hydro_vel.mod 
newcon.o: ../femlib/mod/mod_hydro_vel.mod \
		../femlib/mod/mod_layer_thickness.mod \
		../femlib/mod/mod_ts.mod \
		../femlib/mod/mod_depth.mod femtime.h \
		../femlib/mod/mod_bound_geom.mod \
		../femlib/mod/mod_diff_aux.mod \
		../femlib/mod/mod_hydro_print.mod param.h \
		../femlib/mod/mod_area.mod mkonst.h \
		../femlib/mod/basin.mod ../femlib/mod/evgeom.mod \
		../femlib/mod/mod_bound_dynamic.mod \
		../femlib/mod/mod_hydro.mod \
		../femlib/mod/levels.mod \
		../femlib/mod/mod_geom.mod 
newcon_omp.o: ../femlib/mod/mod_bound_geom.mod \
		../femlib/mod/mod_diff_aux.mod \
		../femlib/mod/mod_geom.mod \
		../femlib/mod/mod_hydro.mod \
		../femlib/mod/mod_bound_dynamic.mod \
		../femlib/mod/mod_subset.mod \
		../femlib/mod/levels.mod ../femlib/mod/mod_ts.mod \
		../femlib/mod/basin.mod \
		../femlib/mod/mod_depth.mod \
		../femlib/mod/evgeom.mod \
		../femlib/mod/mod_area.mod \
		../femlib/mod/mod_layer_thickness.mod \
		../femlib/mod/mod_hydro_vel.mod 
newconz.o: ../femlib/mod/mod_diff_visc_fric.mod param.h \
		../femlib/mod/mod_conz.mod \
		../femlib/mod/mod_layer_thickness.mod mkonst.h \
		../femlib/mod/basin.mod ../femlib/mod/mod_ts.mod \
		../femlib/mod/levels.mod femtime.h 
newcra.o: mkonst.h param.h ../femlib/mod/mod_hydro.mod \
		../femlib/mod/mod_bound_dynamic.mod \
		../femlib/mod/mod_hydro_baro.mod \
		../femlib/mod/basin.mod ../femlib/mod/evgeom.mod \
		../femlib/mod/mod_depth.mod pkonst.h femtime.h \
		../femlib/mod/mod_bnd_aux.mod 
newexpl.o: pkonst.h ../femlib/mod/mod_geom.mod \
		../femlib/mod/mod_hydro.mod \
		../femlib/mod/mod_internal.mod \
		../femlib/mod/levels.mod ../femlib/mod/mod_ts.mod \
		../femlib/mod/basin.mod ../femlib/mod/evgeom.mod \
		../femlib/mod/mod_geom_dynamic.mod param.h \
		../femlib/mod/mod_layer_thickness.mod \
		../femlib/mod/mod_hydro_vel.mod \
		../femlib/mod/mod_diff_visc_fric.mod \
		../femlib/mod/mod_hydro_print.mod 
newfix.o: ../femlib/mod/mod_hydro_vel.mod \
		../femlib/mod/mod_bclfix.mod \
		../femlib/mod/mod_layer_thickness.mod param.h \
		../femlib/mod/mod_geom_dynamic.mod \
		../femlib/mod/basin.mod \
		../femlib/mod/mod_internal.mod \
		../femlib/mod/levels.mod \
		../femlib/mod/mod_hydro.mod femtime.h 
newini.o: pkonst.h ../femlib/mod/coordinates.mod femtime.h \
		../femlib/mod/mod_hydro.mod \
		../femlib/mod/mod_internal.mod \
		../femlib/mod/shympi.mod ../femlib/mod/levels.mod \
		../femlib/mod/basin.mod \
		../femlib/mod/mod_roughness.mod mkonst.h param.h \
		../femlib/mod/intp_fem_file.mod \
		../femlib/mod/mod_diff_visc_fric.mod \
		../femlib/mod/mod_hydro_vel.mod \
		../femlib/mod/mod_hydro_print.mod 
../femlib/mod/levels.mod: newlevels.o
../femlib/mod/mod_nudge.mod: newnudge.o
newnudge.o: femtime.h ../femlib/mod/basin.mod \
		../femlib/mod/mod_internal.mod \
		../femlib/mod/levels.mod \
		../femlib/mod/mod_hydro.mod \
		../femlib/mod/mod_nudging.mod \
		../femlib/mod/intp_fem_file.mod \
		../femlib/mod/mod_layer_thickness.mod 
newrog.o: param.h ../femlib/mod/basin.mod
newstab.o: param.h femtime.h stab.h ../femlib/mod/levels.mod \
		../femlib/mod/basin.mod \
		../femlib/mod/mod_diff_visc_fric.mod 
newtra.o: param.h ../femlib/mod/mod_layer_thickness.mod \
		../femlib/mod/mod_geom_dynamic.mod \
		../femlib/mod/mod_hydro_vel.mod \
		../femlib/mod/mod_hydro_print.mod \
		../femlib/mod/mod_hydro_baro.mod \
		../femlib/mod/basin.mod ../femlib/mod/evgeom.mod \
		../femlib/mod/mod_depth.mod \
		../femlib/mod/mod_hydro.mod \
		../femlib/mod/levels.mod 
newtvd.o: ../femlib/mod/levels.mod ../femlib/mod/evgeom.mod \
		../femlib/mod/basin.mod \
		../femlib/mod/mod_hydro_print.mod \
		../femlib/mod/mod_tvd.mod \
		../femlib/mod/mod_hydro_vel.mod \
		../femlib/mod/mod_layer_thickness.mod param.h 
nos2nc.o: param.h ../femlib/mod/basin.mod \
		../femlib/mod/mod_depth.mod \
		../femlib/mod/evgeom.mod \
		../femlib/mod/mod_hydro.mod \
		../femlib/mod/levels.mod 
noselab1.o: ../femlib/mod/elabutil.mod ../femlib/mod/clo.mod \
		param.h ../femlib/mod/levels.mod \
		../femlib/mod/evgeom.mod \
		../femlib/mod/mod_depth.mod \
		../femlib/mod/basin.mod 
nosextr_nodes.o: ../femlib/mod/basin.mod \
		../femlib/mod/mod_depth.mod \
		../femlib/mod/evgeom.mod ../femlib/mod/levels.mod \
		param.h 
nosresidence.o: param.h ../femlib/mod/levels.mod \
		../femlib/mod/evgeom.mod \
		../femlib/mod/mod_depth.mod \
		../femlib/mod/basin.mod 
offinf.o: ../femlib/mod/clo.mod
optintp.o: ../femlib/mod/mod_depth.mod ../femlib/mod/evgeom.mod \
		../femlib/mod/basin.mod param.h \
		../femlib/mod/clo.mod 
ous2nc.o: ../femlib/mod/levels.mod ../femlib/mod/mod_hydro.mod \
		../femlib/mod/evgeom.mod \
		../femlib/mod/mod_depth.mod \
		../femlib/mod/basin.mod param.h 
ouselab1.o: ../femlib/mod/clo.mod ../femlib/mod/elabutil.mod \
		../femlib/mod/levels.mod \
		../femlib/mod/mod_hydro.mod \
		../femlib/mod/evgeom.mod \
		../femlib/mod/mod_depth.mod \
		../femlib/mod/basin.mod \
		../femlib/mod/mod_hydro_baro.mod 
ousutil.o: ../femlib/mod/evgeom.mod
readext.o: ../femlib/mod/basin.mod param.h
rstinf.o: ../femlib/mod/clo.mod
scal_intp.o: param.h ../femlib/mod/evgeom.mod \
		../femlib/mod/basin.mod 
scalintp.o: ../femlib/mod/basin.mod ../femlib/mod/mod_depth.mod \
		../femlib/mod/evgeom.mod simul.h param.h pkonst.h 
sedi3d.o: ../femlib/mod/mod_bound_geom.mod \
		../femlib/mod/mod_ts.mod \
		../femlib/mod/mod_roughness.mod \
		../femlib/mod/mod_depth.mod \
		../femlib/mod/mod_geom_dynamic.mod \
		../femlib/mod/mod_layer_thickness.mod sed_param.h \
		../femlib/mod/mod_hydro_vel.mod \
		../femlib/mod/mod_geom.mod \
		../femlib/mod/mod_hydro.mod \
		../femlib/mod/levels.mod ../femlib/mod/basin.mod \
		../femlib/mod/evgeom.mod param.h \
		../femlib/mod/mod_area.mod \
		../femlib/mod/mod_waves.mod \
		../femlib/mod/mod_diff_visc_fric.mod 
shybas.o: param.h ../femlib/mod/basutil.mod \
		../femlib/mod/mod_geom.mod ../femlib/mod/clo.mod \
		../femlib/mod/basin.mod ../femlib/mod/evgeom.mod \
		../femlib/mod/mod_depth.mod 
shyelab.o: ../femlib/mod/elabutil.mod ../femlib/mod/shyfile.mod \
		../femlib/mod/clo.mod 
shyelab1.o: ../femlib/mod/mod_depth.mod ../femlib/mod/evgeom.mod \
		../femlib/mod/basin.mod ../femlib/mod/levels.mod \
		../femlib/mod/elabutil.mod \
		../femlib/mod/shyfile.mod ../femlib/mod/clo.mod \
		param.h 
shyfem.o: ../femlib/mod/mod_hydro_vel.mod \
		../femlib/mod/mod_geom_dynamic.mod \
		../femlib/mod/mod_nudging.mod \
		../femlib/mod/mod_roughness.mod \
		../femlib/mod/mod_depth.mod \
		../femlib/mod/mod_gotm_aux.mod \
		../femlib/mod/mod_ts.mod \
		../femlib/mod/mod_hydro_baro.mod \
		../femlib/mod/mod_meteo.mod \
		../femlib/mod/mod_bound_geom.mod \
		../femlib/mod/mod_bclfix.mod mkonst.h \
		../femlib/mod/mod_waves.mod \
		../femlib/mod/intp_fem_file.mod param.h \
		../femlib/mod/projection.mod \
		../femlib/mod/mod_internal.mod \
		../femlib/mod/mod_hydro.mod \
		../femlib/mod/basin.mod pkonst.h \
		../femlib/mod/mod_bnd_aux.mod \
		../femlib/mod/tidef.mod \
		../femlib/mod/coordinates.mod \
		../femlib/mod/mod_geom.mod \
		../femlib/mod/mod_tvd.mod \
		../femlib/mod/mod_bnd.mod \
		../femlib/mod/mod_layer_thickness.mod \
		../femlib/mod/mod_subset.mod \
		../femlib/mod/mod_diff_aux.mod femtime.h \
		../femlib/mod/mod_sinking.mod \
		../femlib/mod/mod_hydro_print.mod \
		../femlib/mod/mod_diff_visc_fric.mod \
		../femlib/mod/mod_nohyd.mod \
		../femlib/mod/mod_area.mod \
		../femlib/mod/mod_conz.mod \
		../femlib/mod/shympi.mod ../femlib/mod/levels.mod \
		../femlib/mod/mod_bound_dynamic.mod \
		../femlib/mod/evgeom.mod \
		../femlib/mod/mod_bndo.mod \
		../femlib/mod/mod_turbulence.mod 
shypre.o: ../femlib/mod/basin.mod param.h ../femlib/mod/clo.mod
sigmautil.o: sigma.h
simsys_lp.o: ../femlib/mod/basin.mod ../femlib/mod/mod_system.mod \
		param.h 
simsys_pard.o: ../femlib/mod/basin.mod \
		../femlib/mod/mod_system.mod param.h 
simsys_spk.o: param.h ../femlib/mod/mod_system.mod \
		../femlib/mod/basin.mod 
=======
netcdf.o: ../femlib/mod/levels.mod param.h ../femlib/mod/basin.mod \
		netcdf.inc netcdf.h ../femlib/mod/mod_depth.mod 
netcdf_util.o: ../femlib/mod/basin.mod param.h
new36.o: femtime.h param.h ../femlib/mod/mod_bound_dynamic.mod \
		close.h ../femlib/mod/mod_hydro_print.mod \
		../femlib/mod/basin.mod \
		../femlib/mod/mod_diff_visc_fric.mod mkonst.h 
new3di.o: ../femlib/mod/mod_depth.mod \
		../femlib/mod/mod_fluidmud.mod \
		../femlib/mod/mod_bound_geom.mod mkonst.h \
		../femlib/mod/mod_hydro_vel.mod \
		../femlib/mod/mod_diff_visc_fric.mod \
		../femlib/mod/mod_nudging.mod \
		../femlib/mod/mod_waves.mod \
		../femlib/mod/mod_geom_dynamic.mod \
		../femlib/mod/mod_area.mod \
		../femlib/mod/mod_internal.mod \
		../femlib/mod/mod_hydro_print.mod \
		../femlib/mod/mod_hydro_baro.mod \
		../femlib/mod/mod_roughness.mod \
		../femlib/mod/mod_layer_thickness.mod \
		../femlib/mod/evgeom.mod ../femlib/mod/tidef.mod \
		../femlib/mod/mod_meteo.mod \
		../femlib/mod/levels.mod pkonst.h \
		../femlib/mod/mod_bound_dynamic.mod \
		../femlib/mod/basin.mod \
		../femlib/mod/mod_hydro.mod femtime.h param.h 
newbcl.o: pkonst.h ../femlib/mod/mod_diff_visc_fric.mod mkonst.h \
		../femlib/mod/mod_layer_thickness.mod femtime.h \
		../femlib/mod/mod_hydro.mod \
		../femlib/mod/levels.mod param.h \
		../femlib/mod/mod_hydro_print.mod \
		../femlib/mod/mod_ts.mod ../femlib/mod/basin.mod 
newchao.o: ../femlib/mod/basin.mod param.h \
		../femlib/mod/levels.mod femtime.h \
		../femlib/mod/mod_hydro.mod \
		../femlib/mod/mod_hydro_baro.mod 
newchk.o: ../femlib/mod/mod_geom_dynamic.mod \
		../femlib/mod/mod_area.mod \
		../femlib/mod/mod_internal.mod \
		../femlib/mod/mod_hydro_print.mod \
		../femlib/mod/mod_layer_thickness.mod \
		../femlib/mod/mod_hydro_baro.mod \
		../femlib/mod/mod_meteo.mod \
		../femlib/mod/levels.mod ../femlib/mod/evgeom.mod \
		../femlib/mod/mod_bound_geom.mod \
		../femlib/mod/mod_depth.mod \
		../femlib/mod/mod_diff_visc_fric.mod \
		../femlib/mod/mod_hydro_vel.mod mkonst.h \
		../femlib/mod/mod_bound_dynamic.mod \
		../femlib/mod/mod_ts.mod ../femlib/mod/basin.mod \
		femtime.h ../femlib/mod/mod_hydro.mod param.h 
newcon.o: ../femlib/mod/levels.mod ../femlib/mod/evgeom.mod \
		../femlib/mod/mod_layer_thickness.mod \
		../femlib/mod/mod_hydro_print.mod \
		../femlib/mod/mod_area.mod \
		../femlib/mod/mod_hydro_vel.mod mkonst.h \
		../femlib/mod/mod_bound_geom.mod \
		../femlib/mod/mod_depth.mod \
		../femlib/mod/mod_geom.mod \
		../femlib/mod/mod_hydro.mod femtime.h \
		../femlib/mod/mod_ts.mod ../femlib/mod/basin.mod \
		../femlib/mod/mod_bound_dynamic.mod \
		../femlib/mod/mod_diff_aux.mod 
newcon_omp.o: ../femlib/mod/mod_bound_dynamic.mod \
		../femlib/mod/mod_area.mod \
		../femlib/mod/mod_ts.mod ../femlib/mod/basin.mod \
		../femlib/mod/mod_hydro.mod \
		../femlib/mod/mod_layer_thickness.mod \
		../femlib/mod/evgeom.mod ../femlib/mod/levels.mod \
		../femlib/mod/mod_geom.mod \
		../femlib/mod/mod_depth.mod \
		../femlib/mod/mod_bound_geom.mod \
		../femlib/mod/mod_diff_aux.mod \
		../femlib/mod/mod_subset.mod \
		../femlib/mod/mod_hydro_vel.mod 
newconz.o: ../femlib/mod/mod_diff_visc_fric.mod mkonst.h \
		../femlib/mod/mod_ts.mod ../femlib/mod/basin.mod \
		../femlib/mod/mod_layer_thickness.mod \
		../femlib/mod/mod_conz.mod femtime.h \
		../femlib/mod/levels.mod param.h 
newcra.o: pkonst.h ../femlib/mod/mod_bnd_aux.mod \
		../femlib/mod/mod_depth.mod mkonst.h \
		../femlib/mod/mod_hydro.mod femtime.h \
		../femlib/mod/mod_hydro_baro.mod param.h \
		../femlib/mod/evgeom.mod \
		../femlib/mod/mod_bound_dynamic.mod \
		../femlib/mod/basin.mod 
newexpl.o: ../femlib/mod/mod_hydro_vel.mod \
		../femlib/mod/mod_diff_visc_fric.mod pkonst.h \
		../femlib/mod/mod_internal.mod \
		../femlib/mod/mod_hydro_print.mod \
		../femlib/mod/mod_ts.mod ../femlib/mod/basin.mod \
		../femlib/mod/mod_geom_dynamic.mod \
		../femlib/mod/mod_geom.mod \
		../femlib/mod/levels.mod param.h \
		../femlib/mod/evgeom.mod \
		../femlib/mod/mod_layer_thickness.mod \
		../femlib/mod/mod_hydro.mod 
newfix.o: ../femlib/mod/mod_hydro_vel.mod \
		../femlib/mod/mod_hydro.mod femtime.h \
		../femlib/mod/mod_layer_thickness.mod \
		../femlib/mod/levels.mod param.h \
		../femlib/mod/mod_geom_dynamic.mod \
		../femlib/mod/mod_bclfix.mod \
		../femlib/mod/mod_internal.mod \
		../femlib/mod/basin.mod 
newini.o: ../femlib/mod/basin.mod ../femlib/mod/mod_internal.mod \
		../femlib/mod/mod_hydro_print.mod femtime.h \
		../femlib/mod/mod_roughness.mod \
		../femlib/mod/mod_hydro.mod param.h \
		../femlib/mod/levels.mod \
		../femlib/mod/intp_fem_file.mod mkonst.h \
		../femlib/mod/mod_diff_visc_fric.mod \
		../femlib/mod/mod_hydro_vel.mod pkonst.h \
		../femlib/mod/coordinates.mod 
../femlib/mod/levels.mod: newlevels.o
../femlib/mod/mod_nudge.mod: newnudge.o
newnudge.o: ../femlib/mod/mod_internal.mod ../femlib/mod/basin.mod \
		../femlib/mod/levels.mod \
		../femlib/mod/mod_hydro.mod femtime.h \
		../femlib/mod/mod_layer_thickness.mod \
		../femlib/mod/intp_fem_file.mod \
		../femlib/mod/mod_nudging.mod 
../femlib/mod/poisson.mod: newpoi.o
newpoi.o: ../femlib/mod/mod_internal.mod ../femlib/mod/basin.mod \
		../femlib/mod/levels.mod ../femlib/mod/evgeom.mod \
		../femlib/mod/mod_system.mod femtime.h \
		../femlib/mod/mod_layer_thickness.mod mkonst.h \
		../femlib/mod/mod_depth.mod pkonst.h 
newrog.o: ../femlib/mod/basin.mod param.h
newstab.o: param.h ../femlib/mod/levels.mod femtime.h \
		../femlib/mod/basin.mod \
		../femlib/mod/mod_diff_visc_fric.mod stab.h 
newtra.o: ../femlib/mod/mod_depth.mod \
		../femlib/mod/mod_hydro_vel.mod \
		../femlib/mod/mod_geom_dynamic.mod \
		../femlib/mod/mod_hydro_print.mod \
		../femlib/mod/basin.mod \
		../femlib/mod/mod_hydro.mod \
		../femlib/mod/mod_hydro_baro.mod \
		../femlib/mod/mod_layer_thickness.mod \
		../femlib/mod/levels.mod ../femlib/mod/evgeom.mod 
newtvd.o: ../femlib/mod/mod_layer_thickness.mod \
		../femlib/mod/evgeom.mod param.h \
		../femlib/mod/levels.mod ../femlib/mod/basin.mod \
		../femlib/mod/mod_tvd.mod \
		../femlib/mod/mod_hydro_print.mod \
		../femlib/mod/mod_hydro_vel.mod 
nos2nc.o: ../femlib/mod/mod_hydro.mod ../femlib/mod/levels.mod \
		param.h ../femlib/mod/evgeom.mod \
		../femlib/mod/mod_depth.mod \
		../femlib/mod/basin.mod 
noselab1.o: ../femlib/mod/basin.mod ../femlib/mod/clo.mod \
		../femlib/mod/mod_depth.mod \
		../femlib/mod/levels.mod ../femlib/mod/evgeom.mod \
		param.h ../femlib/mod/elabutil.mod 
nosextr_nodes.o: param.h ../femlib/mod/evgeom.mod \
		../femlib/mod/levels.mod \
		../femlib/mod/mod_depth.mod \
		../femlib/mod/basin.mod 
nosresidence.o: ../femlib/mod/levels.mod param.h \
		../femlib/mod/evgeom.mod \
		../femlib/mod/mod_depth.mod \
		../femlib/mod/basin.mod 
offinf.o: ../femlib/mod/clo.mod
optintp.o: ../femlib/mod/mod_depth.mod ../femlib/mod/clo.mod \
		../femlib/mod/basin.mod ../femlib/mod/evgeom.mod \
		param.h 
ous2nc.o: ../femlib/mod/basin.mod ../femlib/mod/mod_depth.mod \
		../femlib/mod/evgeom.mod param.h \
		../femlib/mod/levels.mod \
		../femlib/mod/mod_hydro.mod 
ouselab1.o: ../femlib/mod/clo.mod ../femlib/mod/mod_depth.mod \
		../femlib/mod/levels.mod ../femlib/mod/evgeom.mod \
		../femlib/mod/elabutil.mod \
		../femlib/mod/mod_hydro_baro.mod \
		../femlib/mod/mod_hydro.mod \
		../femlib/mod/basin.mod 
ousutil.o: ../femlib/mod/evgeom.mod
readext.o: param.h ../femlib/mod/basin.mod
rstinf.o: ../femlib/mod/clo.mod
scal_intp.o: ../femlib/mod/basin.mod ../femlib/mod/evgeom.mod \
		param.h 
scalintp.o: pkonst.h param.h ../femlib/mod/evgeom.mod \
		../femlib/mod/mod_depth.mod simul.h \
		../femlib/mod/basin.mod 
sedi3d.o: ../femlib/mod/mod_waves.mod sed_param.h \
		../femlib/mod/mod_bound_geom.mod \
		../femlib/mod/mod_depth.mod \
		../femlib/mod/mod_hydro_vel.mod \
		../femlib/mod/mod_diff_visc_fric.mod \
		../femlib/mod/mod_layer_thickness.mod \
		../femlib/mod/mod_roughness.mod \
		../femlib/mod/levels.mod ../femlib/mod/evgeom.mod \
		../femlib/mod/mod_geom_dynamic.mod \
		../femlib/mod/mod_area.mod \
		../femlib/mod/mod_hydro.mod \
		../femlib/mod/mod_geom.mod param.h \
		../femlib/mod/basin.mod ../femlib/mod/mod_ts.mod 
shybas.o: ../femlib/mod/basutil.mod ../femlib/mod/mod_geom.mod \
		../femlib/mod/evgeom.mod param.h \
		../femlib/mod/basin.mod ../femlib/mod/clo.mod \
		../femlib/mod/mod_depth.mod 
shyelab.o: ../femlib/mod/elabutil.mod ../femlib/mod/shyfile.mod \
		../femlib/mod/clo.mod 
shyelab1.o: ../femlib/mod/mod_depth.mod ../femlib/mod/clo.mod \
		../femlib/mod/basin.mod param.h \
		../femlib/mod/evgeom.mod ../femlib/mod/shyfile.mod \
		../femlib/mod/levels.mod \
		../femlib/mod/elabutil.mod 
shyfem.o: ../femlib/mod/mod_diff_aux.mod pkonst.h \
		../femlib/mod/mod_ts.mod ../femlib/mod/basin.mod \
		../femlib/mod/mod_hydro.mod \
		../femlib/mod/mod_geom.mod \
		../femlib/mod/mod_turbulence.mod \
		../femlib/mod/mod_nohyd.mod \
		../femlib/mod/mod_gotm_aux.mod \
		../femlib/mod/projection.mod \
		../femlib/mod/mod_bclfix.mod \
		../femlib/mod/mod_internal.mod \
		../femlib/mod/mod_bndo.mod \
		../femlib/mod/mod_meteo.mod \
		../femlib/mod/mod_bound_dynamic.mod \
		../femlib/mod/mod_bnd.mod femtime.h param.h \
		../femlib/mod/mod_bound_geom.mod \
		../femlib/mod/mod_depth.mod \
		../femlib/mod/intp_fem_file.mod \
		../femlib/mod/mod_diff_visc_fric.mod \
		../femlib/mod/mod_sinking.mod \
		../femlib/mod/mod_hydro_vel.mod \
		../femlib/mod/mod_subset.mod mkonst.h \
		../femlib/mod/coordinates.mod \
		../femlib/mod/mod_bnd_aux.mod \
		../femlib/mod/mod_waves.mod \
		../femlib/mod/mod_nudging.mod \
		../femlib/mod/mod_area.mod \
		../femlib/mod/mod_geom_dynamic.mod \
		../femlib/mod/mod_tvd.mod \
		../femlib/mod/mod_hydro_print.mod \
		../femlib/mod/mod_roughness.mod \
		../femlib/mod/mod_conz.mod \
		../femlib/mod/mod_layer_thickness.mod \
		../femlib/mod/mod_hydro_baro.mod \
		../femlib/mod/levels.mod ../femlib/mod/evgeom.mod \
		../femlib/mod/tidef.mod 
shypre.o: ../femlib/mod/basin.mod ../femlib/mod/clo.mod param.h
sigmautil.o: sigma.h
simsys_lp.o: ../femlib/mod/basin.mod ../femlib/mod/mod_system.mod \
		../femlib/mod/levels.mod param.h 
simsys_pard.o: ../femlib/mod/basin.mod ../femlib/mod/levels.mod \
		../femlib/mod/mod_system.mod 
simsys_spk.o: ../femlib/mod/basin.mod ../femlib/mod/mod_system.mod \
		../femlib/mod/levels.mod 
>>>>>>> 86e52f51
splitets.o: param.h
splitflx.o: param.h
subapn.o: ../femlib/mod/basin.mod
../femlib/mod/basin.mod: subbas.o
subbas.o: param.h
<<<<<<< HEAD
subbfm.o: ../femlib/mod/mod_depth.mod ../femlib/mod/mod_ts.mod \
		../femlib/mod/basin.mod ../femlib/mod/levels.mod \
		../femlib/mod/mod_hydro.mod pkonst.h \
		../femlib/mod/mod_hydro_print.mod \
		../femlib/mod/mod_diff_visc_fric.mod bfm_common.h \
		../femlib/mod/mod_sinking.mod param.h 
subbnd.o: param.h bound_names.h ../femlib/mod/mod_bnd.mod \
		../femlib/mod/mod_bound_geom.mod 
subbndo.o: ../femlib/mod/mod_bndo.mod ../femlib/mod/basin.mod \
		../femlib/mod/mod_hydro.mod \
		../femlib/mod/levels.mod param.h \
		../femlib/mod/mod_geom.mod \
=======
subbfm.o: ../femlib/mod/basin.mod ../femlib/mod/mod_ts.mod \
		../femlib/mod/mod_hydro_print.mod bfm_common.h \
		../femlib/mod/mod_hydro.mod param.h \
		../femlib/mod/levels.mod \
		../femlib/mod/mod_depth.mod \
		../femlib/mod/mod_sinking.mod \
		../femlib/mod/mod_diff_visc_fric.mod pkonst.h 
subbnd.o: param.h bound_names.h ../femlib/mod/mod_bnd.mod \
>>>>>>> 86e52f51
		../femlib/mod/mod_bound_geom.mod 
subbndo.o: ../femlib/mod/mod_bound_geom.mod \
		../femlib/mod/basin.mod ../femlib/mod/mod_bndo.mod \
		../femlib/mod/mod_hydro.mod \
		../femlib/mod/mod_geom.mod \
		../femlib/mod/levels.mod 
subbnds.o: ../femlib/mod/intp_fem_file.mod
<<<<<<< HEAD
subboxa.o: ../femlib/mod/mod_geom_dynamic.mod \
		../femlib/mod/mod_layer_thickness.mod \
		../femlib/mod/mod_hydro_vel.mod femtime.h \
		modules.h ../femlib/mod/mod_ts.mod \
		../femlib/mod/mod_meteo.mod \
		../femlib/mod/mod_depth.mod param.h \
		../femlib/mod/mod_conz.mod \
		../femlib/mod/mod_diff_visc_fric.mod subboxa.h \
		../femlib/mod/mod_hydro.mod \
		../femlib/mod/levels.mod ../femlib/mod/basin.mod \
		../femlib/mod/evgeom.mod 
../femlib/mod/clo.mod: subclo.o
subcon1.o: ../femlib/mod/basin.mod ../femlib/mod/mod_depth.mod \
		simul.h ../femlib/mod/mod_bound_dynamic.mod \
		../femlib/mod/levels.mod femtime.h param.h \
		mkonst.h 
subcoo.o: ../femlib/mod/mod_system.mod param.h
../femlib/mod/coordinates.mod: subcoord.o
subcoord.o: ../femlib/mod/shympi.mod ../femlib/mod/basin.mod
subcst.o: ../femlib/mod/mod_bnd.mod param.h mkonst.h pkonst.h \
		../femlib/mod/mod_bound_geom.mod \
		../femlib/mod/basin.mod modules.h 
subcus.o: femtime.h ../femlib/mod/mod_hydro_baro.mod \
		../femlib/mod/mod_meteo.mod \
		../femlib/mod/mod_ts.mod \
		../femlib/mod/mod_depth.mod \
		../femlib/mod/mod_geom_dynamic.mod \
		../femlib/mod/mod_layer_thickness.mod \
		../femlib/mod/mod_hydro_vel.mod \
		../femlib/mod/mod_hydro.mod \
		../femlib/mod/mod_internal.mod \
		../femlib/mod/levels.mod ../femlib/mod/basin.mod \
		../femlib/mod/mod_fluidmud.mod \
		../femlib/mod/evgeom.mod \
		../femlib/mod/mod_conz.mod param.h \
		../femlib/mod/mod_area.mod \
		../femlib/mod/mod_diff_visc_fric.mod \
		../femlib/mod/mod_hydro_print.mod 
subdep.o: ../femlib/mod/mod_depth.mod ../femlib/mod/basin.mod \
		param.h 
subdif.o: ../femlib/mod/mod_diff_aux.mod \
		../femlib/mod/mod_geom.mod femtime.h \
		../femlib/mod/mod_hydro.mod \
		../femlib/mod/levels.mod ../femlib/mod/basin.mod \
		../femlib/mod/evgeom.mod \
		../femlib/mod/mod_depth.mod param.h \
		../femlib/mod/mod_diff_visc_fric.mod \
		../femlib/mod/mod_hydro_print.mod 
subdry.o: mkonst.h ../femlib/mod/mod_geom_dynamic.mod param.h \
		femtime.h ../femlib/mod/mod_hydro.mod \
		../femlib/mod/evgeom.mod ../femlib/mod/basin.mod \
		../femlib/mod/mod_hydro_baro.mod 
subdts.o: subdts.h
subele.o: ../femlib/mod/levels.mod ../femlib/mod/mod_hydro.mod \
		../femlib/mod/mod_depth.mod \
		../femlib/mod/evgeom.mod ../femlib/mod/basin.mod \
		../femlib/mod/mod_layer_thickness.mod \
		../femlib/mod/mod_area.mod param.h 
subets.o: etsinf.h
subetsa.o: param.h ../femlib/mod/mod_waves.mod \
		../femlib/mod/nls.mod \
		../femlib/mod/mod_hydro_print.mod \
		../femlib/mod/coordinates.mod femtime.h \
		../femlib/mod/ets.mod ../femlib/mod/basin.mod \
		../femlib/mod/mod_ts.mod \
		../femlib/mod/mod_depth.mod simul.h \
		../femlib/mod/mod_hydro.mod modules.h \
		../femlib/mod/levels.mod 
../femlib/mod/ets.mod: subetsm.o
../femlib/mod/extra.mod: subexta.o
subexta.o: femtime.h param.h ../femlib/mod/mod_hydro_print.mod \
		../femlib/mod/nls.mod modules.h simul.h 
../femlib/mod/intp_fem_file.mod: subfemintp.o
subflx3d.o: ../femlib/mod/mod_hydro.mod \
		../femlib/mod/mod_bound_dynamic.mod \
		../femlib/mod/levels.mod \
		../femlib/mod/mod_hydro_baro.mod \
		../femlib/mod/basin.mod ../femlib/mod/evgeom.mod \
=======
subboxa.o: ../femlib/mod/mod_layer_thickness.mod \
		../femlib/mod/mod_conz.mod \
		../femlib/mod/levels.mod \
		../femlib/mod/mod_meteo.mod \
		../femlib/mod/evgeom.mod \
		../femlib/mod/mod_geom_dynamic.mod subboxa.h \
		../femlib/mod/mod_depth.mod \
		../femlib/mod/mod_diff_visc_fric.mod \
		../femlib/mod/mod_hydro_vel.mod \
		../femlib/mod/mod_hydro.mod femtime.h param.h \
		modules.h ../femlib/mod/mod_ts.mod \
		../femlib/mod/basin.mod 
../femlib/mod/clo.mod: subclo.o
subcon1.o: ../femlib/mod/mod_bound_dynamic.mod \
		../femlib/mod/mod_depth.mod simul.h mkonst.h \
		../femlib/mod/basin.mod femtime.h \
		../femlib/mod/levels.mod 
subcoo.o: ../femlib/mod/basin.mod ../femlib/mod/mod_system.mod \
		../femlib/mod/levels.mod \
		../femlib/mod/mod_geom.mod param.h 
../femlib/mod/coordinates.mod: subcoord.o
subcoord.o: ../femlib/mod/basin.mod
subcst.o: pkonst.h ../femlib/mod/mod_bnd.mod param.h \
		../femlib/mod/mod_bound_geom.mod \
		../femlib/mod/basin.mod mkonst.h modules.h 
subcus.o: femtime.h ../femlib/mod/mod_hydro.mod param.h \
		../femlib/mod/mod_ts.mod ../femlib/mod/basin.mod \
		../femlib/mod/mod_fluidmud.mod \
		../femlib/mod/mod_depth.mod \
		../femlib/mod/mod_hydro_vel.mod \
		../femlib/mod/mod_diff_visc_fric.mod \
		../femlib/mod/mod_conz.mod \
		../femlib/mod/mod_layer_thickness.mod \
		../femlib/mod/mod_hydro_baro.mod \
		../femlib/mod/mod_meteo.mod \
		../femlib/mod/levels.mod ../femlib/mod/evgeom.mod \
		../femlib/mod/mod_geom_dynamic.mod \
		../femlib/mod/mod_area.mod \
		../femlib/mod/mod_hydro_print.mod \
		../femlib/mod/mod_internal.mod 
subdep.o: ../femlib/mod/mod_depth.mod ../femlib/mod/basin.mod
subdif.o: ../femlib/mod/mod_depth.mod \
		../femlib/mod/mod_diff_aux.mod \
		../femlib/mod/mod_diff_visc_fric.mod \
		../femlib/mod/mod_hydro.mod femtime.h \
		../femlib/mod/evgeom.mod param.h \
		../femlib/mod/levels.mod \
		../femlib/mod/mod_geom.mod ../femlib/mod/basin.mod \
		../femlib/mod/mod_hydro_print.mod 
subdry.o: ../femlib/mod/mod_geom_dynamic.mod \
		../femlib/mod/basin.mod femtime.h \
		../femlib/mod/mod_hydro_baro.mod \
		../femlib/mod/mod_hydro.mod param.h \
		../femlib/mod/evgeom.mod mkonst.h 
subdts.o: subdts.h
subele.o: ../femlib/mod/mod_depth.mod param.h \
		../femlib/mod/evgeom.mod ../femlib/mod/levels.mod \
		../femlib/mod/mod_layer_thickness.mod \
		../femlib/mod/mod_hydro.mod \
		../femlib/mod/basin.mod ../femlib/mod/mod_area.mod 
subets.o: etsinf.h
subetsa.o: ../femlib/mod/mod_waves.mod \
		../femlib/mod/coordinates.mod \
		../femlib/mod/nls.mod ../femlib/mod/ets.mod \
		simul.h ../femlib/mod/mod_depth.mod \
		../femlib/mod/levels.mod param.h femtime.h \
		../femlib/mod/mod_hydro.mod \
		../femlib/mod/mod_hydro_print.mod modules.h \
		../femlib/mod/basin.mod ../femlib/mod/mod_ts.mod 
../femlib/mod/ets.mod: subetsm.o
../femlib/mod/extra.mod: subexta.o
subexta.o: simul.h ../femlib/mod/mod_hydro_print.mod modules.h \
		../femlib/mod/nls.mod femtime.h 
../femlib/mod/intp_fem_file.mod: subfemintp.o
subflx3d.o: femtime.h ../femlib/mod/mod_hydro_baro.mod \
		../femlib/mod/mod_hydro.mod \
		../femlib/mod/levels.mod \
		../femlib/mod/mod_geom.mod \
		../femlib/mod/evgeom.mod \
		../femlib/mod/mod_bound_dynamic.mod \
		../femlib/mod/mod_geom_dynamic.mod \
		../femlib/mod/basin.mod \
>>>>>>> 86e52f51
		../femlib/mod/mod_bound_geom.mod \
		../femlib/mod/mod_geom.mod femtime.h \
		../femlib/mod/mod_hydro_vel.mod \
		../femlib/mod/mod_geom_dynamic.mod param.h 
../femlib/mod/flux.mod: subflxa.o
<<<<<<< HEAD
subflxa.o: param.h ../femlib/mod/mod_conz.mod femtime.h \
		../femlib/mod/mod_ts.mod ../femlib/mod/nls.mod \
		../femlib/mod/levels.mod modules.h 
subflxu.o: param.h ../femlib/mod/mod_geom.mod \
		../femlib/mod/levels.mod 
subfvl.o: ../femlib/mod/mod_area.mod \
		../femlib/mod/mod_layer_thickness.mod \
		../femlib/mod/basin.mod ../femlib/mod/levels.mod 
subgotm.o: ../femlib/mod/mod_hydro.mod ../femlib/mod/levels.mod \
		../femlib/mod/basin.mod ../femlib/mod/evgeom.mod \
		../femlib/mod/mod_turbulence.mod pkonst.h \
		../femlib/mod/mod_diff_visc_fric.mod debug_aux2.h \
		../femlib/mod/mod_hydro_print.mod param.h \
		../femlib/mod/mod_ts.mod \
		../femlib/mod/mod_meteo.mod \
		../femlib/mod/mod_roughness.mod \
		../femlib/mod/mod_gotm_aux.mod femtime.h \
		../femlib/mod/mod_hydro_vel.mod \
		../femlib/mod/mod_layer_thickness.mod 
subgotm_mud.o: ../femlib/mod/mod_hydro_vel.mod \
		../femlib/mod/mod_roughness.mod \
		../femlib/mod/mod_depth.mod \
		../femlib/mod/mod_gotm_aux.mod \
		../femlib/mod/mod_ts.mod \
		../femlib/mod/mod_meteo.mod femtime.h debug_aux2.h \
		../femlib/mod/mod_hydro_print.mod \
		../femlib/mod/mod_diff_visc_fric.mod \
		../femlib/mod/mod_sinking.mod param.h \
		../femlib/mod/mod_fluidmud.mod \
		../femlib/mod/evgeom.mod ../femlib/mod/basin.mod \
		../femlib/mod/levels.mod \
		../femlib/mod/mod_hydro.mod pkonst.h \
		../femlib/mod/mod_turbulence.mod 
../femlib/mod/grd.mod: subgrd.o
subhisto.o: histo.h
sublin.o: param.h ../femlib/mod/mod_geom.mod \
		../femlib/mod/basin.mod 
sublnka.o: ../femlib/mod/basin.mod ../femlib/mod/mod_geom.mod
sublnkd.o: ../femlib/mod/basin.mod ../femlib/mod/evgeom.mod \
		../femlib/mod/mod_geom.mod param.h \
		../femlib/mod/mod_geom_dynamic.mod 
sublnks.o: ../femlib/mod/mod_geom_dynamic.mod param.h \
		../femlib/mod/mod_geom.mod femtime.h \
		../femlib/mod/basin.mod ../femlib/mod/evgeom.mod 
sublnku.o: param.h ../femlib/mod/mod_geom.mod \
		../femlib/mod/basin.mod 
sublpl.o: param.h ../femlib/mod/basin.mod ../femlib/mod/evgeom.mod
submet.o: femtime.h ../femlib/mod/meteo_forcing_module.mod \
		../femlib/mod/evgeom.mod \
		../femlib/mod/mod_meteo.mod \
		../femlib/mod/mod_ts.mod ../femlib/mod/basin.mod \
		../femlib/mod/levels.mod \
		../femlib/mod/mod_bound_dynamic.mod param.h 
../femlib/mod/meteo_forcing_module.mod: submeteo2.o
submeteo2.o: femtime.h ../femlib/mod/levels.mod \
		../femlib/mod/basin.mod \
		../femlib/mod/mod_meteo.mod \
=======
subflxa.o: ../femlib/mod/levels.mod param.h ../femlib/mod/nls.mod \
		../femlib/mod/mod_conz.mod femtime.h modules.h \
		../femlib/mod/mod_ts.mod 
subflxu.o: ../femlib/mod/levels.mod ../femlib/mod/mod_geom.mod
subfvl.o: ../femlib/mod/levels.mod \
		../femlib/mod/mod_layer_thickness.mod \
		../femlib/mod/basin.mod ../femlib/mod/mod_area.mod 
subgotm.o: pkonst.h ../femlib/mod/mod_turbulence.mod femtime.h \
		../femlib/mod/mod_hydro.mod \
		../femlib/mod/mod_ts.mod ../femlib/mod/basin.mod \
		../femlib/mod/mod_gotm_aux.mod debug_aux2.h \
		../femlib/mod/mod_hydro_vel.mod \
		../femlib/mod/mod_diff_visc_fric.mod \
		../femlib/mod/evgeom.mod ../femlib/mod/levels.mod \
		../femlib/mod/mod_meteo.mod \
		../femlib/mod/mod_layer_thickness.mod \
		../femlib/mod/mod_roughness.mod \
		../femlib/mod/mod_hydro_print.mod 
subgotm_mud.o: pkonst.h param.h ../femlib/mod/mod_turbulence.mod \
		femtime.h ../femlib/mod/mod_hydro.mod \
		../femlib/mod/basin.mod ../femlib/mod/mod_ts.mod \
		../femlib/mod/mod_gotm_aux.mod \
		../femlib/mod/mod_diff_visc_fric.mod debug_aux2.h \
		../femlib/mod/mod_hydro_vel.mod \
		../femlib/mod/mod_sinking.mod \
		../femlib/mod/mod_depth.mod \
		../femlib/mod/mod_fluidmud.mod \
		../femlib/mod/evgeom.mod \
		../femlib/mod/mod_meteo.mod \
		../femlib/mod/levels.mod \
		../femlib/mod/mod_roughness.mod \
		../femlib/mod/mod_hydro_print.mod 
../femlib/mod/grd.mod: subgrd.o
subhisto.o: histo.h
sublin.o: ../femlib/mod/basin.mod ../femlib/mod/mod_geom.mod \
		param.h 
sublnka.o: ../femlib/mod/mod_geom.mod ../femlib/mod/basin.mod
sublnkd.o: ../femlib/mod/basin.mod \
		../femlib/mod/mod_geom_dynamic.mod \
		../femlib/mod/evgeom.mod param.h \
		../femlib/mod/mod_geom.mod 
sublnks.o: femtime.h ../femlib/mod/mod_geom.mod \
		../femlib/mod/evgeom.mod param.h \
		../femlib/mod/mod_geom_dynamic.mod \
		../femlib/mod/basin.mod 
sublnku.o: param.h ../femlib/mod/mod_geom.mod \
		../femlib/mod/basin.mod 
sublpl.o: ../femlib/mod/basin.mod ../femlib/mod/evgeom.mod param.h
submet.o: param.h ../femlib/mod/evgeom.mod \
		../femlib/mod/mod_meteo.mod \
		../femlib/mod/levels.mod femtime.h \
		../femlib/mod/basin.mod ../femlib/mod/mod_ts.mod \
		../femlib/mod/meteo_forcing_module.mod \
		../femlib/mod/mod_bound_dynamic.mod 
../femlib/mod/meteo_forcing_module.mod: submeteo2.o
submeteo2.o: femtime.h param.h ../femlib/mod/evgeom.mod \
		../femlib/mod/mod_meteo.mod \
		../femlib/mod/levels.mod ../femlib/mod/basin.mod \
>>>>>>> 86e52f51
		../femlib/mod/mod_depth.mod \
		../femlib/mod/evgeom.mod param.h \
		../femlib/mod/intp_fem_file.mod 
<<<<<<< HEAD
submud.o: param.h ../femlib/mod/mod_hydro_print.mod \
		../femlib/mod/mod_diff_visc_fric.mod \
		../femlib/mod/mod_sinking.mod pkonst.h \
		../femlib/mod/mod_bound_geom.mod \
		../femlib/mod/mod_depth.mod \
		../femlib/mod/mod_gotm_aux.mod \
		../femlib/mod/mod_roughness.mod \
		../femlib/mod/mod_fluidmud.mod \
		../femlib/mod/mod_ts.mod ../femlib/mod/basin.mod \
		../femlib/mod/levels.mod \
		../femlib/mod/mod_bound_dynamic.mod 
submud_dummy.o: ../femlib/mod/levels.mod ../femlib/mod/basin.mod \
		../femlib/mod/mod_fluidmud.mod 
subn11.o: ../femlib/mod/mod_geom_dynamic.mod mkonst.h param.h \
		../femlib/mod/intp_fem_file.mod \
		../femlib/mod/mod_hydro_print.mod \
		../femlib/mod/mod_bound_geom.mod pkonst.h \
		../femlib/mod/mod_bnd_aux.mod femtime.h \
		../femlib/mod/mod_hydro.mod \
		../femlib/mod/mod_bound_dynamic.mod \
		../femlib/mod/levels.mod ../femlib/mod/basin.mod 
../femlib/mod/chezy.mod: subn35.o
subn35.o: ../femlib/mod/mod_diff_visc_fric.mod \
		../femlib/mod/nls.mod \
		../femlib/mod/mod_hydro_print.mod param.h \
		../femlib/mod/mod_layer_thickness.mod \
		../femlib/mod/mod_hydro.mod \
		../femlib/mod/levels.mod ../femlib/mod/basin.mod \
		../femlib/mod/mod_roughness.mod \
		../femlib/mod/mod_fluidmud.mod pkonst.h 
../femlib/mod/evgeom.mod: subnev.o
subnev.o: ../femlib/mod/shympi.mod ../femlib/mod/basin.mod param.h
../femlib/mod/nls.mod: subnls.o
subnos.o: nosinf.h
subnosa.o: param.h ../femlib/mod/basin.mod \
		../femlib/mod/mod_depth.mod 
subnsa.o: param.h simul.h
subnsh.o: semi.h ../femlib/mod/nls.mod param.h \
		../femlib/mod/levels.mod modules.h simul.h \
		../femlib/mod/basin.mod femtime.h 
subnsu.o: param.h ../femlib/mod/basin.mod
../femlib/mod/mod_offline.mod: suboff.o
suboff.o: ../femlib/mod/mod_hydro.mod ../femlib/mod/levels.mod \
		../femlib/mod/basin.mod ../femlib/mod/mod_ts.mod \
		femtime.h ../femlib/mod/mod_hydro_vel.mod \
		../femlib/mod/mod_hydro_print.mod param.h 
subous.o: ousinf.h
subousa.o: ../femlib/mod/mod_depth.mod ../femlib/mod/basin.mod \
		../femlib/mod/levels.mod simul.h \
		../femlib/mod/mod_hydro.mod femtime.h 
subouta.o: param.h femtime.h ../femlib/mod/basin.mod \
		../femlib/mod/mod_hydro_baro.mod \
		../femlib/mod/mod_hydro_print.mod simul.h \
		../femlib/mod/mod_hydro.mod 
suboutput.o: femtime.h
suboutputd.o: femtime.h
../femlib/mod/para.mod: subpar3.o
subpard.o: param.h ../femlib/mod/mod_system.mod \
		../femlib/mod/basin.mod 
=======
submud.o: ../femlib/mod/mod_gotm_aux.mod pkonst.h \
		../femlib/mod/mod_diff_visc_fric.mod \
		../femlib/mod/mod_sinking.mod \
		../femlib/mod/mod_bound_geom.mod \
		../femlib/mod/mod_fluidmud.mod \
		../femlib/mod/mod_depth.mod \
		../femlib/mod/levels.mod param.h \
		../femlib/mod/mod_roughness.mod \
		../femlib/mod/mod_hydro_print.mod \
		../femlib/mod/mod_ts.mod ../femlib/mod/basin.mod \
		../femlib/mod/mod_bound_dynamic.mod 
submud_dummy.o: ../femlib/mod/mod_fluidmud.mod \
		../femlib/mod/basin.mod ../femlib/mod/levels.mod 
subn11.o: mkonst.h ../femlib/mod/intp_fem_file.mod \
		../femlib/mod/mod_bound_geom.mod pkonst.h \
		../femlib/mod/mod_bnd_aux.mod \
		../femlib/mod/basin.mod \
		../femlib/mod/mod_hydro_print.mod \
		../femlib/mod/mod_geom_dynamic.mod \
		../femlib/mod/mod_bound_dynamic.mod \
		../femlib/mod/levels.mod \
		../femlib/mod/mod_hydro.mod femtime.h 
../femlib/mod/chezy.mod: subn35.o
subn35.o: ../femlib/mod/nls.mod pkonst.h \
		../femlib/mod/mod_fluidmud.mod \
		../femlib/mod/mod_diff_visc_fric.mod \
		../femlib/mod/mod_roughness.mod \
		../femlib/mod/mod_layer_thickness.mod \
		../femlib/mod/mod_hydro.mod \
		../femlib/mod/levels.mod param.h \
		../femlib/mod/mod_hydro_print.mod \
		../femlib/mod/basin.mod 
../femlib/mod/evgeom.mod: subnev.o
subnev.o: ../femlib/mod/basin.mod param.h
../femlib/mod/nls.mod: subnls.o
subnos.o: nosinf.h
subnosa.o: param.h ../femlib/mod/mod_depth.mod \
		../femlib/mod/basin.mod 
subnsa.o: simul.h param.h
subnsh.o: modules.h ../femlib/mod/basin.mod femtime.h \
		../femlib/mod/levels.mod semi.h param.h simul.h \
		../femlib/mod/nls.mod 
subnsu.o: param.h ../femlib/mod/basin.mod
../femlib/mod/mod_offline.mod: suboff.o
suboff.o: param.h ../femlib/mod/levels.mod femtime.h \
		../femlib/mod/mod_hydro.mod \
		../femlib/mod/mod_ts.mod ../femlib/mod/basin.mod \
		../femlib/mod/mod_hydro_print.mod \
		../femlib/mod/mod_hydro_vel.mod 
subous.o: ousinf.h
subousa.o: ../femlib/mod/mod_depth.mod simul.h \
		../femlib/mod/basin.mod femtime.h \
		../femlib/mod/mod_hydro.mod \
		../femlib/mod/levels.mod 
subouta.o: ../femlib/mod/mod_hydro_baro.mod femtime.h \
		../femlib/mod/mod_hydro.mod param.h \
		../femlib/mod/basin.mod simul.h \
		../femlib/mod/mod_hydro_print.mod 
suboutput.o: femtime.h
suboutputd.o: femtime.h
../femlib/mod/para.mod: subpar3.o
subpard.o: ../femlib/mod/basin.mod ../femlib/mod/mod_system.mod
>>>>>>> 86e52f51
../femlib/mod/projection.mod: subproj.o
subqfxf.o: subqfx.h
subqfxm1.o: subqfxm.h
subqfxm2.o: subqfxm.h
subqfxm3.o: subqfxm.h
subqfxm4.o: subqfxm.h
subqfxm5.o: subqfxm.h
<<<<<<< HEAD
subqfxt.o: subqfxm.h ../femlib/mod/levels.mod \
		../femlib/mod/mod_ts.mod \
		../femlib/mod/mod_meteo.mod param.h 
subqfxu4.o: subqfxm.h
subreg.o: ../femlib/mod/mod_hydro.mod ../femlib/mod/evgeom.mod \
		reg.h ../femlib/mod/basin.mod \
		../femlib/mod/mod_geom.mod param.h 
subres.o: param.h femtime.h ../femlib/mod/levels.mod simul.h \
		../femlib/mod/mod_hydro.mod \
		../femlib/mod/mod_depth.mod \
		../femlib/mod/mod_ts.mod ../femlib/mod/basin.mod \
		../femlib/mod/mod_hydro_baro.mod 
../femlib/mod/mod_restart.mod: subrst.o
subrst.o: ../femlib/mod/mod_conz.mod \
		../femlib/mod/mod_geom_dynamic.mod \
		../femlib/mod/mod_hydro_vel.mod femtime.h \
		../femlib/mod/basin.mod ../femlib/mod/mod_ts.mod \
		../femlib/mod/mod_hydro.mod \
		../femlib/mod/levels.mod 
=======
subqfxt.o: ../femlib/mod/mod_meteo.mod ../femlib/mod/levels.mod \
		../femlib/mod/mod_ts.mod subqfxm.h 
subqfxu4.o: subqfxm.h
subreg.o: reg.h ../femlib/mod/basin.mod \
		../femlib/mod/mod_hydro.mod \
		../femlib/mod/mod_geom.mod param.h \
		../femlib/mod/evgeom.mod 
subres.o: simul.h ../femlib/mod/mod_depth.mod param.h \
		../femlib/mod/levels.mod \
		../femlib/mod/mod_hydro_baro.mod \
		../femlib/mod/mod_hydro.mod femtime.h \
		../femlib/mod/mod_ts.mod ../femlib/mod/basin.mod 
../femlib/mod/mod_restart.mod: subrst.o
subrst.o: ../femlib/mod/basin.mod ../femlib/mod/mod_ts.mod \
		../femlib/mod/mod_geom_dynamic.mod \
		../femlib/mod/levels.mod \
		../femlib/mod/mod_hydro.mod \
		../femlib/mod/mod_conz.mod femtime.h \
		../femlib/mod/mod_hydro_vel.mod 
>>>>>>> 86e52f51
../femlib/mod/shyfile.mod: subshy.o
subshyutil.o: simul.h ../femlib/mod/basin.mod \
		../femlib/mod/levels.mod ../femlib/mod/shyfile.mod 
subspk.o: ../femlib/mod/mod_system.mod ../femlib/mod/basin.mod
../femlib/mod/tidef.mod: subtidef.o
<<<<<<< HEAD
subtidef.o: ../femlib/mod/mod_hydro.mod \
		../femlib/mod/mod_depth.mod \
		../femlib/mod/basin.mod \
		../femlib/mod/coordinates.mod 
subtime.o: femtime.h
subtrace.o: ../femlib/mod/basin.mod \
		../femlib/mod/mod_hydro_baro.mod \
		../femlib/mod/levels.mod \
		../femlib/mod/mod_hydro.mod femtime.h \
		../femlib/mod/mod_hydro_vel.mod param.h \
		../femlib/mod/mod_geom_dynamic.mod 
subtsuvfile.o: param.h ../femlib/mod/intp_fem_file.mod
subuti.o: ../femlib/mod/mod_geom_dynamic.mod param.h \
		../femlib/mod/mod_layer_thickness.mod pkonst.h \
		../femlib/mod/mod_geom.mod \
		../femlib/mod/mod_hydro.mod \
		../femlib/mod/levels.mod \
		../femlib/mod/mod_hydro_baro.mod \
		../femlib/mod/mod_ts.mod ../femlib/mod/basin.mod \
		../femlib/mod/mod_depth.mod \
		../femlib/mod/evgeom.mod 
subvola.o: ../femlib/mod/basin.mod modules.h param.h \
		../femlib/mod/mod_geom.mod femtime.h volcomp.h 
subwat.o: param.h ../femlib/mod/mod_geom.mod \
		../femlib/mod/evgeom.mod ../femlib/mod/basin.mod \
=======
subtidef.o: ../femlib/mod/basin.mod ../femlib/mod/mod_depth.mod \
		../femlib/mod/coordinates.mod \
		../femlib/mod/mod_hydro.mod 
subtime.o: femtime.h
subtrace.o: ../femlib/mod/mod_geom_dynamic.mod \
		../femlib/mod/basin.mod \
		../femlib/mod/mod_hydro_baro.mod \
		../femlib/mod/mod_hydro.mod femtime.h \
		../femlib/mod/levels.mod param.h \
		../femlib/mod/mod_hydro_vel.mod 
subtsuvfile.o: ../femlib/mod/intp_fem_file.mod param.h
subuti.o: ../femlib/mod/mod_depth.mod pkonst.h \
		../femlib/mod/mod_geom_dynamic.mod \
		../femlib/mod/mod_ts.mod ../femlib/mod/basin.mod \
		../femlib/mod/mod_hydro.mod \
		../femlib/mod/mod_hydro_baro.mod \
		../femlib/mod/mod_layer_thickness.mod \
		../femlib/mod/evgeom.mod ../femlib/mod/levels.mod \
		../femlib/mod/mod_geom.mod 
subvola.o: ../femlib/mod/basin.mod volcomp.h modules.h femtime.h \
		param.h ../femlib/mod/mod_geom.mod 
subwat.o: ../femlib/mod/basin.mod ../femlib/mod/mod_geom.mod \
		../femlib/mod/levels.mod ../femlib/mod/evgeom.mod \
		param.h ../femlib/mod/mod_hydro.mod 
subwaves.o: ../femlib/mod/mod_hydro_vel.mod \
		../femlib/mod/mod_depth.mod \
		../femlib/mod/coordinates.mod \
		../femlib/mod/mod_waves.mod \
		../femlib/mod/mod_internal.mod \
		../femlib/mod/evgeom.mod \
		../femlib/mod/mod_meteo.mod \
>>>>>>> 86e52f51
		../femlib/mod/levels.mod \
		../femlib/mod/mod_hydro.mod 
subwaves.o: ../femlib/mod/mod_hydro_vel.mod \
		../femlib/mod/mod_layer_thickness.mod \
		../femlib/mod/mod_hydro_baro.mod \
<<<<<<< HEAD
		../femlib/mod/mod_meteo.mod \
		../femlib/mod/mod_roughness.mod \
		../femlib/mod/mod_depth.mod femtime.h param.h \
		../femlib/mod/mod_waves.mod \
		../femlib/mod/mod_hydro.mod \
		../femlib/mod/mod_internal.mod \
		../femlib/mod/levels.mod ../femlib/mod/basin.mod \
		../femlib/mod/evgeom.mod pkonst.h \
		../femlib/mod/coordinates.mod \
		../femlib/mod/mod_geom.mod 
../femlib/mod/mod_renewal_time.mod: subwrt.o
subwrt.o: ../femlib/mod/levels.mod simul.h \
		../femlib/mod/evgeom.mod \
		../femlib/mod/mod_depth.mod \
		../femlib/mod/basin.mod femtime.h \
		../femlib/mod/mod_conz.mod param.h 
ts2nc.o: param.h ../femlib/mod/basin.mod \
		../femlib/mod/mod_depth.mod \
		../femlib/mod/evgeom.mod \
		../femlib/mod/mod_hydro.mod simul.h \
		../femlib/mod/levels.mod 
tsinf.o: ../femlib/mod/clo.mod
weutro.o: donata.h weutro.h
=======
		../femlib/mod/mod_roughness.mod pkonst.h \
		../femlib/mod/basin.mod param.h \
		../femlib/mod/mod_geom.mod \
		../femlib/mod/mod_hydro.mod femtime.h 
../femlib/mod/mod_renewal_time.mod: subwrt.o
subwrt.o: ../femlib/mod/evgeom.mod param.h \
		../femlib/mod/levels.mod \
		../femlib/mod/mod_conz.mod femtime.h \
		../femlib/mod/basin.mod simul.h \
		../femlib/mod/mod_depth.mod 
ts2nc.o: ../femlib/mod/levels.mod param.h ../femlib/mod/evgeom.mod \
		../femlib/mod/mod_hydro.mod simul.h \
		../femlib/mod/basin.mod \
		../femlib/mod/mod_depth.mod 
tsinf.o: ../femlib/mod/clo.mod
weutro.o: weutro.h donata.h
>>>>>>> 86e52f51
weutro_sedim.o: weutro.h donata.h
zinit.o: param.h ../femlib/mod/basin.mod simul.h
aquabc_II.o: param.h ../femlib/mod/para_aqua.mod \
		../femlib/mod/aquabc_II_sed_ini.mod 
../femlib/mod/aquabc_II_sed_ini.mod: aquabc_II_ased_ini.o
<<<<<<< HEAD
aquabc_II_ased_ini.o: nbasin.h aquabc_II.h \
=======
aquabc_II_ased_ini.o: aquabc_II.h nbasin.h \
>>>>>>> 86e52f51
		../femlib/mod/para_aqua.mod 
../femlib/mod/AQUABC_II_GLOBAL.mod: aquabc_II_co2sys.o
../femlib/mod/VECTOR_MATRIX_UTILS.mod: aquabc_II_co2sys.o
../femlib/mod/CO2SYS_CDIAC.mod: aquabc_II_co2sys.o
aquabc_II_pelagic_lib.o: ../femlib/mod/AQUABC_II_GLOBAL.mod
aquabc_II_pelagic_model.o: ../femlib/mod/AQUABC_II_GLOBAL.mod \
<<<<<<< HEAD
		../femlib/mod/CO2SYS_CDIAC.mod \
		../femlib/mod/para_aqua.mod param.h 
aquabc_II_sediment_lib.o: ../femlib/mod/AQUABC_II_GLOBAL.mod
aquabc_II_sediment_model_1.o: ../femlib/mod/AQUABC_II_GLOBAL.mod \
		../femlib/mod/CO2SYS_CDIAC.mod \
		../femlib/mod/para_aqua.mod param.h 
=======
		../femlib/mod/para_aqua.mod \
		../femlib/mod/CO2SYS_CDIAC.mod param.h 
aquabc_II_sediment_lib.o: ../femlib/mod/AQUABC_II_GLOBAL.mod
aquabc_II_sediment_model_1.o: ../femlib/mod/AQUABC_II_GLOBAL.mod \
		param.h ../femlib/mod/CO2SYS_CDIAC.mod \
		../femlib/mod/para_aqua.mod 
>>>>>>> 86e52f51
<|MERGE_RESOLUTION|>--- conflicted
+++ resolved
@@ -73,18 +73,9 @@
 #  NETCDF_OBJ       = netcdf.o netcdf_util.o \
 #			/usr/lib/x86_64-linux-gnu/libnetcdff.so
 
-MPI_OBJ = mod_shympi.o mod_shympi_dummy.o
-ifeq ($(PARALLEL_MPI),true)
-  MPI_OBJ = mod_shympi.o mod_shympi_internal.o basin_mpi.o
-  MPI_COMPILE_FLAGS = $(shell mpif90 --showme:compile)
-  MPI_LINK_FLAGS = $(shell mpif90 --showme:link)
-  FFLAGS += $(MPI_COMPILE_FLAGS)
-  LFLAGS += $(MPI_LINK_FLAGS)
-endif
-
-OMP_OBJ = subomp_dummy.o
-ifeq ($(PARALLEL_OMP),true)
-  OMP_OBJ = subomp.o
+PARALLEL_OBJ = subomp_dummy.o
+ifeq ($(PARALLEL),true)
+  PARALLEL_OBJ = subomp.o
 endif
 
 GOTM_OBJ = gotm3d.o
@@ -148,7 +139,7 @@
 		mod_bound_geom.o mod_bnd.o \
 		mod_tvd.o mod_bndo.o mod_system.o \
 		mod_layer_thickness.o \
-		mod_subset.o mod_lagrange.o mod_random.o
+		mod_subset.o mod_lagrange.o
 
 NEWOBJS = \
 	  new3di.o \
@@ -161,7 +152,6 @@
 	  newtvd.o newstab.o newsig.o \
 	  newnudge.o newpoi.o \
 	  $(MODULES) \
-	  $(MPI_OBJ) 
 
 # objects for library
 
@@ -195,8 +185,7 @@
 	  nosutil.o ousutil.o subfemfile.o subvintp.o \
 	  genutil.o subfemintp.o subtsfile.o subxi.o \
 	  $(MODULES) \
-	  subshy.o subshyutil.o subbit10.o \
-	  $(MPI_OBJ) 
+	  subshy.o subshyutil.o subbit10.o
 
 # general objects for 3D model shyfem
 
@@ -241,7 +230,7 @@
 	subets.o subetsa.o subetsm.o \
 	$(IFF_FILES) \
 	$(ECOLOGICAL_OBJ) \
-	$(NETCDF_OBJ) $(OMP_OBJ) \
+	$(NETCDF_OBJ) $(PARALLEL_OBJ) \
 	$(GRDOBJS) \
 	subxi.o subshy.o subshyutil.o subbit10.o
 
@@ -271,8 +260,7 @@
 	  subclo.o \
 	  mod_depth.o mod_hydro.o mod_geom.o mod_hydro_print.o \
 	  mod_bound_geom.o mod_bnd.o mod_hydro_baro.o newlevels.o \
-	  $(GRDOBJS) subsrt.o subgeo.o \
-	  $(MPI_OBJ) 
+	  $(GRDOBJS) subsrt.o subgeo.o
 
 RSTOBJS = subrst.o ecological_dummy.o \
 	  mod_ts.o mod_conz.o mod_hydro_vel.o mod_geom_dynamic.o \
@@ -408,9 +396,6 @@
 shyfem:  shyfem.o $(NEWOBJS) $(HTOBJS) $(LIBFS)
 	$(LINKER) -o $@ $(LFLAGS) $@.o $(NEWOBJS) $(HTOBJS) $(LIBGS)
 
-shympi:  shympi.o $(NEWOBJS) $(HTOBJS) $(LIBFS)
-	$(LINKER) -o $@ $(LFLAGS) $@.o $(NEWOBJS) $(HTOBJS) $(LIBGS)
-
 shypre:  shypre.o $(VPOBJS)
 	$(LINKER) -o $@ $(LFLAGS) $@.o $(VPOBJS)
 
@@ -458,12 +443,6 @@
 #------------------------------------------------
 
 shybas:  shybas.o $(BASOBJS) $(OUTOBJS)
-	$(LINKER) $(LFLAGS) $@.o $(BASOBJS) $(OUTOBJS) -o $@
-
-#basmpi:  basmpi.o $(BASOBJS) $(OUTOBJS) $(MPI_OBJ)
-#	$(LINKER) $(LFLAGS) $@.o $(BASOBJS) $(OUTOBJS) $(MPI_OBJ) -o $@
-
-basmpi:  basmpi.o $(BASOBJS) $(OUTOBJS)
 	$(LINKER) $(LFLAGS) $@.o $(BASOBJS) $(OUTOBJS) -o $@
 
 basinf:  basinf.o $(OUTOBJS)
@@ -739,13 +718,6 @@
 last:
 	ls -latrd [A-Z]* Makefile *.[fh]
 
-mpi_test: mpi_test.o
-	$(LINKER) $(LFLAGS) $@.o $(GENERAL_OBJS) -o $@
-	
-mpi_info:
-	@echo "MPI_COMPILE_FLAGS = $(MPI_COMPILE_FLAGS)"
-	@echo "MPI_LINK_FLAGS = $(MPI_LINK_FLAGS)"
-
 #
 # Rules ----------------------------------------------
 #
@@ -769,126 +741,6 @@
 # DO NOT DELETE THIS LINE -- make depend depends on it.
 
 ../femlib/mod/para_aqua.mod: aquabc_II_apara.o
-<<<<<<< HEAD
-aquabc_II_fem_interface.o: param.h ../femlib/mod/para_aqua.mod \
-		mkonst.h ../femlib/mod/mod_diff_visc_fric.mod \
-		aquabc_II_aout.h femtime.h \
-		../femlib/mod/aquabc_II_sed_ini.mod \
-		../femlib/mod/basin.mod ../femlib/mod/evgeom.mod \
-		aquabc_II.h ../femlib/mod/levels.mod 
-aquabc_II_util.o: param.h
-atoxi3d.o: mkonst.h param.h ../femlib/mod/levels.mod \
-		../femlib/mod/mod_diff_visc_fric.mod \
-		../femlib/mod/basin.mod 
-basin_mpi.o: ../femlib/mod/shympi.mod ../femlib/mod/basin.mod
-basmpi.o: ../femlib/mod/mod_geom.mod ../femlib/mod/shympi.mod \
-		../femlib/mod/mod_depth.mod \
-		../femlib/mod/evgeom.mod ../femlib/mod/basin.mod \
-		../femlib/mod/basutil.mod param.h \
-		../femlib/mod/clo.mod 
-basproj.o: ../femlib/mod/projection.mod ../femlib/mod/basin.mod
-../femlib/mod/basutil.mod: basutil.o
-basutil.o: ../femlib/mod/mod_depth.mod ../femlib/mod/basin.mod \
-		../femlib/mod/clo.mod 
-basutil_bathy.o: ../femlib/mod/basin.mod ../femlib/mod/evgeom.mod \
-		../femlib/mod/mod_depth.mod ../femlib/mod/grd.mod \
-		../femlib/mod/basutil.mod 
-basutil_box.o: ../femlib/mod/mod_geom.mod ../femlib/mod/basin.mod \
-		../femlib/mod/mod_depth.mod \
-		../femlib/mod/evgeom.mod 
-basutil_hsigma.o: ../femlib/mod/basin.mod \
-		../femlib/mod/mod_depth.mod 
-basutil_interp.o: param.h ../femlib/mod/mod_depth.mod \
-		../femlib/mod/basin.mod 
-basutil_resol.o: ../femlib/mod/mod_depth.mod \
-		../femlib/mod/basin.mod ../femlib/mod/basutil.mod 
-basutil_smooth.o: ../femlib/mod/grd.mod ../femlib/mod/evgeom.mod \
-		../femlib/mod/mod_depth.mod \
-		../femlib/mod/basin.mod ../femlib/mod/mod_geom.mod \
-		../femlib/mod/basutil.mod 
-bdist.o: param.h ../femlib/mod/mod_geom.mod \
-		../femlib/mod/basin.mod 
-bio3d.o: mkonst.h param.h ../femlib/mod/levels.mod \
-		../femlib/mod/basin.mod \
-		../femlib/mod/mod_diff_visc_fric.mod 
-bio3d_util.o: ../femlib/mod/basin.mod donata.h \
-		../femlib/mod/levels.mod param.h 
-debug.o: debug_aux1.h
-../femlib/mod/elabutil.mod: elabutil.o
-elabutil.o: ../femlib/mod/clo.mod param.h ../femlib/mod/basin.mod \
-		../femlib/mod/mod_depth.mod \
-		../femlib/mod/levels.mod 
-eosinf.o: param.h
-etsinf.o: ../femlib/mod/ets.mod param.h
-extelab1.o: ../femlib/mod/levels.mod ../femlib/mod/basin.mod \
-		../femlib/mod/mod_depth.mod \
-		../femlib/mod/evgeom.mod ../femlib/mod/clo.mod \
-		../femlib/mod/elabutil.mod 
-femelab.o: ../femlib/mod/clo.mod
-feminf.o: ../femlib/mod/clo.mod
-filetype.o: ../femlib/mod/clo.mod
-flxelab1.o: ../femlib/mod/clo.mod ../femlib/mod/elabutil.mod \
-		../femlib/mod/basin.mod ../femlib/mod/evgeom.mod \
-		../femlib/mod/mod_depth.mod \
-		../femlib/mod/levels.mod 
-flxinf.o: param.h
-gotm3d.o: debug_aux1.h gotmturb.i
-grdutil.o: ../femlib/mod/basin.mod ../femlib/mod/grd.mod
-intp.o: ../femlib/mod/mod_hydro.mod ../femlib/mod/basin.mod \
-		param.h 
-lagrange_back.o: param.h ../femlib/mod/mod_lagrange.mod \
-		../femlib/mod/mod_hydro_print.mod \
-		../femlib/mod/mod_depth.mod \
-		../femlib/mod/basin.mod \
-		../femlib/mod/mod_hydro.mod 
-lagrange_cont.o: ../femlib/mod/mod_lagrange.mod \
-		../femlib/mod/mod_geom.mod param.h \
-		../femlib/mod/basin.mod 
-lagrange_decay.o: ../femlib/mod/mod_lagrange.mod femtime.h param.h
-lagrange_dif.o: femtime.h param.h ../femlib/mod/mod_lagrange.mod
-lagrange_flux.o: ../femlib/mod/mod_hydro.mod \
-		../femlib/mod/levels.mod ../femlib/mod/basin.mod \
-		../femlib/mod/evgeom.mod \
-		../femlib/mod/mod_lagrange.mod \
-		../femlib/mod/mod_geom.mod femtime.h param.h \
-		../femlib/mod/mod_layer_thickness.mod 
-lagrange_init.o: param.h ../femlib/mod/mod_lagrange.mod \
-		../femlib/mod/basin.mod 
-lagrange_inout.o: femtime.h ../femlib/mod/mod_lagrange.mod \
-		../femlib/mod/lgr_sedim_module.mod \
-		../femlib/mod/evgeom.mod ../femlib/mod/basin.mod \
-		../femlib/mod/levels.mod \
-		../femlib/mod/mod_layer_thickness.mod param.h 
-lagrange_larve.o: ../femlib/mod/mod_lagrange.mod param.h
-lagrange_main.o: ../femlib/mod/basin.mod ../femlib/mod/levels.mod \
-		femtime.h param.h ../femlib/mod/mod_lagrange.mod \
-		../femlib/mod/lgr_sedim_module.mod 
-lagrange_oil.o: ../femlib/mod/mod_lagrange.mod param.h femtime.h \
-		../femlib/mod/basin.mod ../femlib/mod/evgeom.mod 
-../femlib/mod/lgr_sedim_module.mod: lagrange_sedim.o
-lagrange_sedim.o: param.h ../femlib/mod/mod_lagrange.mod \
-		../femlib/mod/levels.mod 
-lagrange_track.o: ../femlib/mod/basin.mod \
-		../femlib/mod/mod_hydro_vel.mod \
-		../femlib/mod/levels.mod \
-		../femlib/mod/mod_geom.mod param.h \
-		../femlib/mod/mod_lagrange.mod 
-lagrange_util.o: ../femlib/mod/evgeom.mod ../femlib/mod/basin.mod \
-		param.h 
-lagrange_util_tr.o: param.h ../femlib/mod/basin.mod
-lagrange_vertical.o: ../femlib/mod/mod_lagrange.mod \
-		../femlib/mod/mod_geom.mod \
-		../femlib/mod/mod_hydro.mod \
-		../femlib/mod/levels.mod ../femlib/mod/basin.mod \
-		../femlib/mod/mod_depth.mod param.h \
-		../femlib/mod/mod_hydro_vel.mod 
-lgrelab.o: param.h ../femlib/mod/basin.mod \
-		../femlib/mod/mod_depth.mod 
-lgrinf.o: param.h
-loading.o: param.h ../femlib/mod/levels.mod \
-		../femlib/mod/basin.mod 
-map_influence.o: param.h ../femlib/mod/basin.mod \
-=======
 aquabc_II_fem_interface.o: ../femlib/mod/levels.mod \
 		../femlib/mod/evgeom.mod param.h femtime.h \
 		../femlib/mod/aquabc_II_sed_ini.mod \
@@ -996,7 +848,6 @@
 		../femlib/mod/mod_depth.mod \
 		../femlib/mod/mod_lagrange.mod 
 lgrelab.o: param.h ../femlib/mod/basin.mod \
->>>>>>> 86e52f51
 		../femlib/mod/mod_depth.mod 
 lgrinf.o: param.h
 loading.o: param.h ../femlib/mod/levels.mod \
@@ -1029,9 +880,6 @@
 ../femlib/mod/mod_nohyd.mod: mod_nohyd.o
 ../femlib/mod/mod_nudging.mod: mod_nudging.o
 ../femlib/mod/mod_roughness.mod: mod_roughness.o
-../femlib/mod/shympi.mod: mod_shympi.o
-mod_shympi.o: ../femlib/mod/basin.mod ../femlib/mod/levels.mod
-mod_shympi_internal.o: ../femlib/mod/shympi.mod 
 ../femlib/mod/mod_sinking.mod: mod_sinking.o
 ../femlib/mod/mod_subset.mod: mod_subset.o
 mod_subset.o: ../femlib/mod/basin.mod
@@ -1041,267 +889,6 @@
 ../femlib/mod/mod_turbulence.mod: mod_turbulence.o
 ../femlib/mod/mod_tvd.mod: mod_tvd.o
 ../femlib/mod/mod_waves.mod: mod_waves.o
-<<<<<<< HEAD
-mpi_test.o: 
-netcdf.o: ../femlib/mod/basin.mod ../femlib/mod/mod_depth.mod \
-		../femlib/mod/levels.mod param.h netcdf.inc \
-		netcdf.h 
-netcdf_util.o: param.h ../femlib/mod/basin.mod
-new36.o: ../femlib/mod/basin.mod \
-		../femlib/mod/mod_bound_dynamic.mod femtime.h \
-		../femlib/mod/mod_hydro_print.mod \
-		../femlib/mod/mod_diff_visc_fric.mod param.h \
-		mkonst.h close.h 
-new3di.o: ../femlib/mod/mod_nudging.mod \
-		../femlib/mod/mod_hydro_baro.mod \
-		../femlib/mod/mod_meteo.mod \
-		../femlib/mod/mod_roughness.mod \
-		../femlib/mod/mod_depth.mod \
-		../femlib/mod/mod_bound_geom.mod femtime.h \
-		../femlib/mod/mod_hydro_vel.mod \
-		../femlib/mod/mod_geom_dynamic.mod \
-		../femlib/mod/mod_layer_thickness.mod \
-		../femlib/mod/mod_hydro.mod \
-		../femlib/mod/mod_bound_dynamic.mod \
-		../femlib/mod/levels.mod \
-		../femlib/mod/mod_internal.mod \
-		../femlib/mod/basin.mod ../femlib/mod/evgeom.mod \
-		../femlib/mod/mod_fluidmud.mod pkonst.h \
-		../femlib/mod/tidef.mod \
-		../femlib/mod/mod_diff_visc_fric.mod \
-		../femlib/mod/mod_hydro_print.mod mkonst.h param.h \
-		../femlib/mod/mod_waves.mod \
-		../femlib/mod/mod_area.mod 
-newbcl.o: pkonst.h femtime.h ../femlib/mod/mod_hydro.mod \
-		../femlib/mod/levels.mod ../femlib/mod/mod_ts.mod \
-		../femlib/mod/basin.mod mkonst.h param.h \
-		../femlib/mod/mod_layer_thickness.mod \
-		../femlib/mod/mod_diff_visc_fric.mod \
-		../femlib/mod/mod_hydro_print.mod 
-newchao.o: ../femlib/mod/basin.mod \
-		../femlib/mod/mod_hydro_baro.mod \
-		../femlib/mod/levels.mod \
-		../femlib/mod/mod_hydro.mod femtime.h param.h 
-newchk.o: ../femlib/mod/evgeom.mod ../femlib/mod/basin.mod \
-		../femlib/mod/mod_internal.mod \
-		../femlib/mod/levels.mod \
-		../femlib/mod/mod_bound_dynamic.mod \
-		../femlib/mod/mod_hydro.mod \
-		../femlib/mod/mod_area.mod param.h mkonst.h \
-		../femlib/mod/mod_hydro_print.mod \
-		../femlib/mod/mod_diff_visc_fric.mod femtime.h \
-		../femlib/mod/mod_bound_geom.mod \
-		../femlib/mod/mod_depth.mod \
-		../femlib/mod/mod_hydro_baro.mod \
-		../femlib/mod/mod_meteo.mod \
-		../femlib/mod/mod_ts.mod \
-		../femlib/mod/mod_layer_thickness.mod \
-		../femlib/mod/mod_geom_dynamic.mod \
-		../femlib/mod/mod_hydro_vel.mod 
-newcon.o: ../femlib/mod/mod_hydro_vel.mod \
-		../femlib/mod/mod_layer_thickness.mod \
-		../femlib/mod/mod_ts.mod \
-		../femlib/mod/mod_depth.mod femtime.h \
-		../femlib/mod/mod_bound_geom.mod \
-		../femlib/mod/mod_diff_aux.mod \
-		../femlib/mod/mod_hydro_print.mod param.h \
-		../femlib/mod/mod_area.mod mkonst.h \
-		../femlib/mod/basin.mod ../femlib/mod/evgeom.mod \
-		../femlib/mod/mod_bound_dynamic.mod \
-		../femlib/mod/mod_hydro.mod \
-		../femlib/mod/levels.mod \
-		../femlib/mod/mod_geom.mod 
-newcon_omp.o: ../femlib/mod/mod_bound_geom.mod \
-		../femlib/mod/mod_diff_aux.mod \
-		../femlib/mod/mod_geom.mod \
-		../femlib/mod/mod_hydro.mod \
-		../femlib/mod/mod_bound_dynamic.mod \
-		../femlib/mod/mod_subset.mod \
-		../femlib/mod/levels.mod ../femlib/mod/mod_ts.mod \
-		../femlib/mod/basin.mod \
-		../femlib/mod/mod_depth.mod \
-		../femlib/mod/evgeom.mod \
-		../femlib/mod/mod_area.mod \
-		../femlib/mod/mod_layer_thickness.mod \
-		../femlib/mod/mod_hydro_vel.mod 
-newconz.o: ../femlib/mod/mod_diff_visc_fric.mod param.h \
-		../femlib/mod/mod_conz.mod \
-		../femlib/mod/mod_layer_thickness.mod mkonst.h \
-		../femlib/mod/basin.mod ../femlib/mod/mod_ts.mod \
-		../femlib/mod/levels.mod femtime.h 
-newcra.o: mkonst.h param.h ../femlib/mod/mod_hydro.mod \
-		../femlib/mod/mod_bound_dynamic.mod \
-		../femlib/mod/mod_hydro_baro.mod \
-		../femlib/mod/basin.mod ../femlib/mod/evgeom.mod \
-		../femlib/mod/mod_depth.mod pkonst.h femtime.h \
-		../femlib/mod/mod_bnd_aux.mod 
-newexpl.o: pkonst.h ../femlib/mod/mod_geom.mod \
-		../femlib/mod/mod_hydro.mod \
-		../femlib/mod/mod_internal.mod \
-		../femlib/mod/levels.mod ../femlib/mod/mod_ts.mod \
-		../femlib/mod/basin.mod ../femlib/mod/evgeom.mod \
-		../femlib/mod/mod_geom_dynamic.mod param.h \
-		../femlib/mod/mod_layer_thickness.mod \
-		../femlib/mod/mod_hydro_vel.mod \
-		../femlib/mod/mod_diff_visc_fric.mod \
-		../femlib/mod/mod_hydro_print.mod 
-newfix.o: ../femlib/mod/mod_hydro_vel.mod \
-		../femlib/mod/mod_bclfix.mod \
-		../femlib/mod/mod_layer_thickness.mod param.h \
-		../femlib/mod/mod_geom_dynamic.mod \
-		../femlib/mod/basin.mod \
-		../femlib/mod/mod_internal.mod \
-		../femlib/mod/levels.mod \
-		../femlib/mod/mod_hydro.mod femtime.h 
-newini.o: pkonst.h ../femlib/mod/coordinates.mod femtime.h \
-		../femlib/mod/mod_hydro.mod \
-		../femlib/mod/mod_internal.mod \
-		../femlib/mod/shympi.mod ../femlib/mod/levels.mod \
-		../femlib/mod/basin.mod \
-		../femlib/mod/mod_roughness.mod mkonst.h param.h \
-		../femlib/mod/intp_fem_file.mod \
-		../femlib/mod/mod_diff_visc_fric.mod \
-		../femlib/mod/mod_hydro_vel.mod \
-		../femlib/mod/mod_hydro_print.mod 
-../femlib/mod/levels.mod: newlevels.o
-../femlib/mod/mod_nudge.mod: newnudge.o
-newnudge.o: femtime.h ../femlib/mod/basin.mod \
-		../femlib/mod/mod_internal.mod \
-		../femlib/mod/levels.mod \
-		../femlib/mod/mod_hydro.mod \
-		../femlib/mod/mod_nudging.mod \
-		../femlib/mod/intp_fem_file.mod \
-		../femlib/mod/mod_layer_thickness.mod 
-newrog.o: param.h ../femlib/mod/basin.mod
-newstab.o: param.h femtime.h stab.h ../femlib/mod/levels.mod \
-		../femlib/mod/basin.mod \
-		../femlib/mod/mod_diff_visc_fric.mod 
-newtra.o: param.h ../femlib/mod/mod_layer_thickness.mod \
-		../femlib/mod/mod_geom_dynamic.mod \
-		../femlib/mod/mod_hydro_vel.mod \
-		../femlib/mod/mod_hydro_print.mod \
-		../femlib/mod/mod_hydro_baro.mod \
-		../femlib/mod/basin.mod ../femlib/mod/evgeom.mod \
-		../femlib/mod/mod_depth.mod \
-		../femlib/mod/mod_hydro.mod \
-		../femlib/mod/levels.mod 
-newtvd.o: ../femlib/mod/levels.mod ../femlib/mod/evgeom.mod \
-		../femlib/mod/basin.mod \
-		../femlib/mod/mod_hydro_print.mod \
-		../femlib/mod/mod_tvd.mod \
-		../femlib/mod/mod_hydro_vel.mod \
-		../femlib/mod/mod_layer_thickness.mod param.h 
-nos2nc.o: param.h ../femlib/mod/basin.mod \
-		../femlib/mod/mod_depth.mod \
-		../femlib/mod/evgeom.mod \
-		../femlib/mod/mod_hydro.mod \
-		../femlib/mod/levels.mod 
-noselab1.o: ../femlib/mod/elabutil.mod ../femlib/mod/clo.mod \
-		param.h ../femlib/mod/levels.mod \
-		../femlib/mod/evgeom.mod \
-		../femlib/mod/mod_depth.mod \
-		../femlib/mod/basin.mod 
-nosextr_nodes.o: ../femlib/mod/basin.mod \
-		../femlib/mod/mod_depth.mod \
-		../femlib/mod/evgeom.mod ../femlib/mod/levels.mod \
-		param.h 
-nosresidence.o: param.h ../femlib/mod/levels.mod \
-		../femlib/mod/evgeom.mod \
-		../femlib/mod/mod_depth.mod \
-		../femlib/mod/basin.mod 
-offinf.o: ../femlib/mod/clo.mod
-optintp.o: ../femlib/mod/mod_depth.mod ../femlib/mod/evgeom.mod \
-		../femlib/mod/basin.mod param.h \
-		../femlib/mod/clo.mod 
-ous2nc.o: ../femlib/mod/levels.mod ../femlib/mod/mod_hydro.mod \
-		../femlib/mod/evgeom.mod \
-		../femlib/mod/mod_depth.mod \
-		../femlib/mod/basin.mod param.h 
-ouselab1.o: ../femlib/mod/clo.mod ../femlib/mod/elabutil.mod \
-		../femlib/mod/levels.mod \
-		../femlib/mod/mod_hydro.mod \
-		../femlib/mod/evgeom.mod \
-		../femlib/mod/mod_depth.mod \
-		../femlib/mod/basin.mod \
-		../femlib/mod/mod_hydro_baro.mod 
-ousutil.o: ../femlib/mod/evgeom.mod
-readext.o: ../femlib/mod/basin.mod param.h
-rstinf.o: ../femlib/mod/clo.mod
-scal_intp.o: param.h ../femlib/mod/evgeom.mod \
-		../femlib/mod/basin.mod 
-scalintp.o: ../femlib/mod/basin.mod ../femlib/mod/mod_depth.mod \
-		../femlib/mod/evgeom.mod simul.h param.h pkonst.h 
-sedi3d.o: ../femlib/mod/mod_bound_geom.mod \
-		../femlib/mod/mod_ts.mod \
-		../femlib/mod/mod_roughness.mod \
-		../femlib/mod/mod_depth.mod \
-		../femlib/mod/mod_geom_dynamic.mod \
-		../femlib/mod/mod_layer_thickness.mod sed_param.h \
-		../femlib/mod/mod_hydro_vel.mod \
-		../femlib/mod/mod_geom.mod \
-		../femlib/mod/mod_hydro.mod \
-		../femlib/mod/levels.mod ../femlib/mod/basin.mod \
-		../femlib/mod/evgeom.mod param.h \
-		../femlib/mod/mod_area.mod \
-		../femlib/mod/mod_waves.mod \
-		../femlib/mod/mod_diff_visc_fric.mod 
-shybas.o: param.h ../femlib/mod/basutil.mod \
-		../femlib/mod/mod_geom.mod ../femlib/mod/clo.mod \
-		../femlib/mod/basin.mod ../femlib/mod/evgeom.mod \
-		../femlib/mod/mod_depth.mod 
-shyelab.o: ../femlib/mod/elabutil.mod ../femlib/mod/shyfile.mod \
-		../femlib/mod/clo.mod 
-shyelab1.o: ../femlib/mod/mod_depth.mod ../femlib/mod/evgeom.mod \
-		../femlib/mod/basin.mod ../femlib/mod/levels.mod \
-		../femlib/mod/elabutil.mod \
-		../femlib/mod/shyfile.mod ../femlib/mod/clo.mod \
-		param.h 
-shyfem.o: ../femlib/mod/mod_hydro_vel.mod \
-		../femlib/mod/mod_geom_dynamic.mod \
-		../femlib/mod/mod_nudging.mod \
-		../femlib/mod/mod_roughness.mod \
-		../femlib/mod/mod_depth.mod \
-		../femlib/mod/mod_gotm_aux.mod \
-		../femlib/mod/mod_ts.mod \
-		../femlib/mod/mod_hydro_baro.mod \
-		../femlib/mod/mod_meteo.mod \
-		../femlib/mod/mod_bound_geom.mod \
-		../femlib/mod/mod_bclfix.mod mkonst.h \
-		../femlib/mod/mod_waves.mod \
-		../femlib/mod/intp_fem_file.mod param.h \
-		../femlib/mod/projection.mod \
-		../femlib/mod/mod_internal.mod \
-		../femlib/mod/mod_hydro.mod \
-		../femlib/mod/basin.mod pkonst.h \
-		../femlib/mod/mod_bnd_aux.mod \
-		../femlib/mod/tidef.mod \
-		../femlib/mod/coordinates.mod \
-		../femlib/mod/mod_geom.mod \
-		../femlib/mod/mod_tvd.mod \
-		../femlib/mod/mod_bnd.mod \
-		../femlib/mod/mod_layer_thickness.mod \
-		../femlib/mod/mod_subset.mod \
-		../femlib/mod/mod_diff_aux.mod femtime.h \
-		../femlib/mod/mod_sinking.mod \
-		../femlib/mod/mod_hydro_print.mod \
-		../femlib/mod/mod_diff_visc_fric.mod \
-		../femlib/mod/mod_nohyd.mod \
-		../femlib/mod/mod_area.mod \
-		../femlib/mod/mod_conz.mod \
-		../femlib/mod/shympi.mod ../femlib/mod/levels.mod \
-		../femlib/mod/mod_bound_dynamic.mod \
-		../femlib/mod/evgeom.mod \
-		../femlib/mod/mod_bndo.mod \
-		../femlib/mod/mod_turbulence.mod 
-shypre.o: ../femlib/mod/basin.mod param.h ../femlib/mod/clo.mod
-sigmautil.o: sigma.h
-simsys_lp.o: ../femlib/mod/basin.mod ../femlib/mod/mod_system.mod \
-		param.h 
-simsys_pard.o: ../femlib/mod/basin.mod \
-		../femlib/mod/mod_system.mod param.h 
-simsys_spk.o: param.h ../femlib/mod/mod_system.mod \
-		../femlib/mod/basin.mod 
-=======
 netcdf.o: ../femlib/mod/levels.mod param.h ../femlib/mod/basin.mod \
 		netcdf.inc netcdf.h ../femlib/mod/mod_depth.mod 
 netcdf_util.o: ../femlib/mod/basin.mod param.h
@@ -1556,26 +1143,11 @@
 		../femlib/mod/mod_system.mod 
 simsys_spk.o: ../femlib/mod/basin.mod ../femlib/mod/mod_system.mod \
 		../femlib/mod/levels.mod 
->>>>>>> 86e52f51
 splitets.o: param.h
 splitflx.o: param.h
 subapn.o: ../femlib/mod/basin.mod
 ../femlib/mod/basin.mod: subbas.o
 subbas.o: param.h
-<<<<<<< HEAD
-subbfm.o: ../femlib/mod/mod_depth.mod ../femlib/mod/mod_ts.mod \
-		../femlib/mod/basin.mod ../femlib/mod/levels.mod \
-		../femlib/mod/mod_hydro.mod pkonst.h \
-		../femlib/mod/mod_hydro_print.mod \
-		../femlib/mod/mod_diff_visc_fric.mod bfm_common.h \
-		../femlib/mod/mod_sinking.mod param.h 
-subbnd.o: param.h bound_names.h ../femlib/mod/mod_bnd.mod \
-		../femlib/mod/mod_bound_geom.mod 
-subbndo.o: ../femlib/mod/mod_bndo.mod ../femlib/mod/basin.mod \
-		../femlib/mod/mod_hydro.mod \
-		../femlib/mod/levels.mod param.h \
-		../femlib/mod/mod_geom.mod \
-=======
 subbfm.o: ../femlib/mod/basin.mod ../femlib/mod/mod_ts.mod \
 		../femlib/mod/mod_hydro_print.mod bfm_common.h \
 		../femlib/mod/mod_hydro.mod param.h \
@@ -1584,7 +1156,6 @@
 		../femlib/mod/mod_sinking.mod \
 		../femlib/mod/mod_diff_visc_fric.mod pkonst.h 
 subbnd.o: param.h bound_names.h ../femlib/mod/mod_bnd.mod \
->>>>>>> 86e52f51
 		../femlib/mod/mod_bound_geom.mod 
 subbndo.o: ../femlib/mod/mod_bound_geom.mod \
 		../femlib/mod/basin.mod ../femlib/mod/mod_bndo.mod \
@@ -1592,86 +1163,6 @@
 		../femlib/mod/mod_geom.mod \
 		../femlib/mod/levels.mod 
 subbnds.o: ../femlib/mod/intp_fem_file.mod
-<<<<<<< HEAD
-subboxa.o: ../femlib/mod/mod_geom_dynamic.mod \
-		../femlib/mod/mod_layer_thickness.mod \
-		../femlib/mod/mod_hydro_vel.mod femtime.h \
-		modules.h ../femlib/mod/mod_ts.mod \
-		../femlib/mod/mod_meteo.mod \
-		../femlib/mod/mod_depth.mod param.h \
-		../femlib/mod/mod_conz.mod \
-		../femlib/mod/mod_diff_visc_fric.mod subboxa.h \
-		../femlib/mod/mod_hydro.mod \
-		../femlib/mod/levels.mod ../femlib/mod/basin.mod \
-		../femlib/mod/evgeom.mod 
-../femlib/mod/clo.mod: subclo.o
-subcon1.o: ../femlib/mod/basin.mod ../femlib/mod/mod_depth.mod \
-		simul.h ../femlib/mod/mod_bound_dynamic.mod \
-		../femlib/mod/levels.mod femtime.h param.h \
-		mkonst.h 
-subcoo.o: ../femlib/mod/mod_system.mod param.h
-../femlib/mod/coordinates.mod: subcoord.o
-subcoord.o: ../femlib/mod/shympi.mod ../femlib/mod/basin.mod
-subcst.o: ../femlib/mod/mod_bnd.mod param.h mkonst.h pkonst.h \
-		../femlib/mod/mod_bound_geom.mod \
-		../femlib/mod/basin.mod modules.h 
-subcus.o: femtime.h ../femlib/mod/mod_hydro_baro.mod \
-		../femlib/mod/mod_meteo.mod \
-		../femlib/mod/mod_ts.mod \
-		../femlib/mod/mod_depth.mod \
-		../femlib/mod/mod_geom_dynamic.mod \
-		../femlib/mod/mod_layer_thickness.mod \
-		../femlib/mod/mod_hydro_vel.mod \
-		../femlib/mod/mod_hydro.mod \
-		../femlib/mod/mod_internal.mod \
-		../femlib/mod/levels.mod ../femlib/mod/basin.mod \
-		../femlib/mod/mod_fluidmud.mod \
-		../femlib/mod/evgeom.mod \
-		../femlib/mod/mod_conz.mod param.h \
-		../femlib/mod/mod_area.mod \
-		../femlib/mod/mod_diff_visc_fric.mod \
-		../femlib/mod/mod_hydro_print.mod 
-subdep.o: ../femlib/mod/mod_depth.mod ../femlib/mod/basin.mod \
-		param.h 
-subdif.o: ../femlib/mod/mod_diff_aux.mod \
-		../femlib/mod/mod_geom.mod femtime.h \
-		../femlib/mod/mod_hydro.mod \
-		../femlib/mod/levels.mod ../femlib/mod/basin.mod \
-		../femlib/mod/evgeom.mod \
-		../femlib/mod/mod_depth.mod param.h \
-		../femlib/mod/mod_diff_visc_fric.mod \
-		../femlib/mod/mod_hydro_print.mod 
-subdry.o: mkonst.h ../femlib/mod/mod_geom_dynamic.mod param.h \
-		femtime.h ../femlib/mod/mod_hydro.mod \
-		../femlib/mod/evgeom.mod ../femlib/mod/basin.mod \
-		../femlib/mod/mod_hydro_baro.mod 
-subdts.o: subdts.h
-subele.o: ../femlib/mod/levels.mod ../femlib/mod/mod_hydro.mod \
-		../femlib/mod/mod_depth.mod \
-		../femlib/mod/evgeom.mod ../femlib/mod/basin.mod \
-		../femlib/mod/mod_layer_thickness.mod \
-		../femlib/mod/mod_area.mod param.h 
-subets.o: etsinf.h
-subetsa.o: param.h ../femlib/mod/mod_waves.mod \
-		../femlib/mod/nls.mod \
-		../femlib/mod/mod_hydro_print.mod \
-		../femlib/mod/coordinates.mod femtime.h \
-		../femlib/mod/ets.mod ../femlib/mod/basin.mod \
-		../femlib/mod/mod_ts.mod \
-		../femlib/mod/mod_depth.mod simul.h \
-		../femlib/mod/mod_hydro.mod modules.h \
-		../femlib/mod/levels.mod 
-../femlib/mod/ets.mod: subetsm.o
-../femlib/mod/extra.mod: subexta.o
-subexta.o: femtime.h param.h ../femlib/mod/mod_hydro_print.mod \
-		../femlib/mod/nls.mod modules.h simul.h 
-../femlib/mod/intp_fem_file.mod: subfemintp.o
-subflx3d.o: ../femlib/mod/mod_hydro.mod \
-		../femlib/mod/mod_bound_dynamic.mod \
-		../femlib/mod/levels.mod \
-		../femlib/mod/mod_hydro_baro.mod \
-		../femlib/mod/basin.mod ../femlib/mod/evgeom.mod \
-=======
 subboxa.o: ../femlib/mod/mod_layer_thickness.mod \
 		../femlib/mod/mod_conz.mod \
 		../femlib/mod/levels.mod \
@@ -1754,71 +1245,9 @@
 		../femlib/mod/mod_bound_dynamic.mod \
 		../femlib/mod/mod_geom_dynamic.mod \
 		../femlib/mod/basin.mod \
->>>>>>> 86e52f51
 		../femlib/mod/mod_bound_geom.mod \
-		../femlib/mod/mod_geom.mod femtime.h \
-		../femlib/mod/mod_hydro_vel.mod \
-		../femlib/mod/mod_geom_dynamic.mod param.h 
+		../femlib/mod/mod_hydro_vel.mod 
 ../femlib/mod/flux.mod: subflxa.o
-<<<<<<< HEAD
-subflxa.o: param.h ../femlib/mod/mod_conz.mod femtime.h \
-		../femlib/mod/mod_ts.mod ../femlib/mod/nls.mod \
-		../femlib/mod/levels.mod modules.h 
-subflxu.o: param.h ../femlib/mod/mod_geom.mod \
-		../femlib/mod/levels.mod 
-subfvl.o: ../femlib/mod/mod_area.mod \
-		../femlib/mod/mod_layer_thickness.mod \
-		../femlib/mod/basin.mod ../femlib/mod/levels.mod 
-subgotm.o: ../femlib/mod/mod_hydro.mod ../femlib/mod/levels.mod \
-		../femlib/mod/basin.mod ../femlib/mod/evgeom.mod \
-		../femlib/mod/mod_turbulence.mod pkonst.h \
-		../femlib/mod/mod_diff_visc_fric.mod debug_aux2.h \
-		../femlib/mod/mod_hydro_print.mod param.h \
-		../femlib/mod/mod_ts.mod \
-		../femlib/mod/mod_meteo.mod \
-		../femlib/mod/mod_roughness.mod \
-		../femlib/mod/mod_gotm_aux.mod femtime.h \
-		../femlib/mod/mod_hydro_vel.mod \
-		../femlib/mod/mod_layer_thickness.mod 
-subgotm_mud.o: ../femlib/mod/mod_hydro_vel.mod \
-		../femlib/mod/mod_roughness.mod \
-		../femlib/mod/mod_depth.mod \
-		../femlib/mod/mod_gotm_aux.mod \
-		../femlib/mod/mod_ts.mod \
-		../femlib/mod/mod_meteo.mod femtime.h debug_aux2.h \
-		../femlib/mod/mod_hydro_print.mod \
-		../femlib/mod/mod_diff_visc_fric.mod \
-		../femlib/mod/mod_sinking.mod param.h \
-		../femlib/mod/mod_fluidmud.mod \
-		../femlib/mod/evgeom.mod ../femlib/mod/basin.mod \
-		../femlib/mod/levels.mod \
-		../femlib/mod/mod_hydro.mod pkonst.h \
-		../femlib/mod/mod_turbulence.mod 
-../femlib/mod/grd.mod: subgrd.o
-subhisto.o: histo.h
-sublin.o: param.h ../femlib/mod/mod_geom.mod \
-		../femlib/mod/basin.mod 
-sublnka.o: ../femlib/mod/basin.mod ../femlib/mod/mod_geom.mod
-sublnkd.o: ../femlib/mod/basin.mod ../femlib/mod/evgeom.mod \
-		../femlib/mod/mod_geom.mod param.h \
-		../femlib/mod/mod_geom_dynamic.mod 
-sublnks.o: ../femlib/mod/mod_geom_dynamic.mod param.h \
-		../femlib/mod/mod_geom.mod femtime.h \
-		../femlib/mod/basin.mod ../femlib/mod/evgeom.mod 
-sublnku.o: param.h ../femlib/mod/mod_geom.mod \
-		../femlib/mod/basin.mod 
-sublpl.o: param.h ../femlib/mod/basin.mod ../femlib/mod/evgeom.mod
-submet.o: femtime.h ../femlib/mod/meteo_forcing_module.mod \
-		../femlib/mod/evgeom.mod \
-		../femlib/mod/mod_meteo.mod \
-		../femlib/mod/mod_ts.mod ../femlib/mod/basin.mod \
-		../femlib/mod/levels.mod \
-		../femlib/mod/mod_bound_dynamic.mod param.h 
-../femlib/mod/meteo_forcing_module.mod: submeteo2.o
-submeteo2.o: femtime.h ../femlib/mod/levels.mod \
-		../femlib/mod/basin.mod \
-		../femlib/mod/mod_meteo.mod \
-=======
 subflxa.o: ../femlib/mod/levels.mod param.h ../femlib/mod/nls.mod \
 		../femlib/mod/mod_conz.mod femtime.h modules.h \
 		../femlib/mod/mod_ts.mod 
@@ -1877,71 +1306,8 @@
 submeteo2.o: femtime.h param.h ../femlib/mod/evgeom.mod \
 		../femlib/mod/mod_meteo.mod \
 		../femlib/mod/levels.mod ../femlib/mod/basin.mod \
->>>>>>> 86e52f51
-		../femlib/mod/mod_depth.mod \
-		../femlib/mod/evgeom.mod param.h \
+		../femlib/mod/mod_depth.mod \
 		../femlib/mod/intp_fem_file.mod 
-<<<<<<< HEAD
-submud.o: param.h ../femlib/mod/mod_hydro_print.mod \
-		../femlib/mod/mod_diff_visc_fric.mod \
-		../femlib/mod/mod_sinking.mod pkonst.h \
-		../femlib/mod/mod_bound_geom.mod \
-		../femlib/mod/mod_depth.mod \
-		../femlib/mod/mod_gotm_aux.mod \
-		../femlib/mod/mod_roughness.mod \
-		../femlib/mod/mod_fluidmud.mod \
-		../femlib/mod/mod_ts.mod ../femlib/mod/basin.mod \
-		../femlib/mod/levels.mod \
-		../femlib/mod/mod_bound_dynamic.mod 
-submud_dummy.o: ../femlib/mod/levels.mod ../femlib/mod/basin.mod \
-		../femlib/mod/mod_fluidmud.mod 
-subn11.o: ../femlib/mod/mod_geom_dynamic.mod mkonst.h param.h \
-		../femlib/mod/intp_fem_file.mod \
-		../femlib/mod/mod_hydro_print.mod \
-		../femlib/mod/mod_bound_geom.mod pkonst.h \
-		../femlib/mod/mod_bnd_aux.mod femtime.h \
-		../femlib/mod/mod_hydro.mod \
-		../femlib/mod/mod_bound_dynamic.mod \
-		../femlib/mod/levels.mod ../femlib/mod/basin.mod 
-../femlib/mod/chezy.mod: subn35.o
-subn35.o: ../femlib/mod/mod_diff_visc_fric.mod \
-		../femlib/mod/nls.mod \
-		../femlib/mod/mod_hydro_print.mod param.h \
-		../femlib/mod/mod_layer_thickness.mod \
-		../femlib/mod/mod_hydro.mod \
-		../femlib/mod/levels.mod ../femlib/mod/basin.mod \
-		../femlib/mod/mod_roughness.mod \
-		../femlib/mod/mod_fluidmud.mod pkonst.h 
-../femlib/mod/evgeom.mod: subnev.o
-subnev.o: ../femlib/mod/shympi.mod ../femlib/mod/basin.mod param.h
-../femlib/mod/nls.mod: subnls.o
-subnos.o: nosinf.h
-subnosa.o: param.h ../femlib/mod/basin.mod \
-		../femlib/mod/mod_depth.mod 
-subnsa.o: param.h simul.h
-subnsh.o: semi.h ../femlib/mod/nls.mod param.h \
-		../femlib/mod/levels.mod modules.h simul.h \
-		../femlib/mod/basin.mod femtime.h 
-subnsu.o: param.h ../femlib/mod/basin.mod
-../femlib/mod/mod_offline.mod: suboff.o
-suboff.o: ../femlib/mod/mod_hydro.mod ../femlib/mod/levels.mod \
-		../femlib/mod/basin.mod ../femlib/mod/mod_ts.mod \
-		femtime.h ../femlib/mod/mod_hydro_vel.mod \
-		../femlib/mod/mod_hydro_print.mod param.h 
-subous.o: ousinf.h
-subousa.o: ../femlib/mod/mod_depth.mod ../femlib/mod/basin.mod \
-		../femlib/mod/levels.mod simul.h \
-		../femlib/mod/mod_hydro.mod femtime.h 
-subouta.o: param.h femtime.h ../femlib/mod/basin.mod \
-		../femlib/mod/mod_hydro_baro.mod \
-		../femlib/mod/mod_hydro_print.mod simul.h \
-		../femlib/mod/mod_hydro.mod 
-suboutput.o: femtime.h
-suboutputd.o: femtime.h
-../femlib/mod/para.mod: subpar3.o
-subpard.o: param.h ../femlib/mod/mod_system.mod \
-		../femlib/mod/basin.mod 
-=======
 submud.o: ../femlib/mod/mod_gotm_aux.mod pkonst.h \
 		../femlib/mod/mod_diff_visc_fric.mod \
 		../femlib/mod/mod_sinking.mod \
@@ -2004,7 +1370,6 @@
 suboutputd.o: femtime.h
 ../femlib/mod/para.mod: subpar3.o
 subpard.o: ../femlib/mod/basin.mod ../femlib/mod/mod_system.mod
->>>>>>> 86e52f51
 ../femlib/mod/projection.mod: subproj.o
 subqfxf.o: subqfx.h
 subqfxm1.o: subqfxm.h
@@ -2012,27 +1377,6 @@
 subqfxm3.o: subqfxm.h
 subqfxm4.o: subqfxm.h
 subqfxm5.o: subqfxm.h
-<<<<<<< HEAD
-subqfxt.o: subqfxm.h ../femlib/mod/levels.mod \
-		../femlib/mod/mod_ts.mod \
-		../femlib/mod/mod_meteo.mod param.h 
-subqfxu4.o: subqfxm.h
-subreg.o: ../femlib/mod/mod_hydro.mod ../femlib/mod/evgeom.mod \
-		reg.h ../femlib/mod/basin.mod \
-		../femlib/mod/mod_geom.mod param.h 
-subres.o: param.h femtime.h ../femlib/mod/levels.mod simul.h \
-		../femlib/mod/mod_hydro.mod \
-		../femlib/mod/mod_depth.mod \
-		../femlib/mod/mod_ts.mod ../femlib/mod/basin.mod \
-		../femlib/mod/mod_hydro_baro.mod 
-../femlib/mod/mod_restart.mod: subrst.o
-subrst.o: ../femlib/mod/mod_conz.mod \
-		../femlib/mod/mod_geom_dynamic.mod \
-		../femlib/mod/mod_hydro_vel.mod femtime.h \
-		../femlib/mod/basin.mod ../femlib/mod/mod_ts.mod \
-		../femlib/mod/mod_hydro.mod \
-		../femlib/mod/levels.mod 
-=======
 subqfxt.o: ../femlib/mod/mod_meteo.mod ../femlib/mod/levels.mod \
 		../femlib/mod/mod_ts.mod subqfxm.h 
 subqfxu4.o: subqfxm.h
@@ -2052,39 +1396,11 @@
 		../femlib/mod/mod_hydro.mod \
 		../femlib/mod/mod_conz.mod femtime.h \
 		../femlib/mod/mod_hydro_vel.mod 
->>>>>>> 86e52f51
 ../femlib/mod/shyfile.mod: subshy.o
 subshyutil.o: simul.h ../femlib/mod/basin.mod \
 		../femlib/mod/levels.mod ../femlib/mod/shyfile.mod 
 subspk.o: ../femlib/mod/mod_system.mod ../femlib/mod/basin.mod
 ../femlib/mod/tidef.mod: subtidef.o
-<<<<<<< HEAD
-subtidef.o: ../femlib/mod/mod_hydro.mod \
-		../femlib/mod/mod_depth.mod \
-		../femlib/mod/basin.mod \
-		../femlib/mod/coordinates.mod 
-subtime.o: femtime.h
-subtrace.o: ../femlib/mod/basin.mod \
-		../femlib/mod/mod_hydro_baro.mod \
-		../femlib/mod/levels.mod \
-		../femlib/mod/mod_hydro.mod femtime.h \
-		../femlib/mod/mod_hydro_vel.mod param.h \
-		../femlib/mod/mod_geom_dynamic.mod 
-subtsuvfile.o: param.h ../femlib/mod/intp_fem_file.mod
-subuti.o: ../femlib/mod/mod_geom_dynamic.mod param.h \
-		../femlib/mod/mod_layer_thickness.mod pkonst.h \
-		../femlib/mod/mod_geom.mod \
-		../femlib/mod/mod_hydro.mod \
-		../femlib/mod/levels.mod \
-		../femlib/mod/mod_hydro_baro.mod \
-		../femlib/mod/mod_ts.mod ../femlib/mod/basin.mod \
-		../femlib/mod/mod_depth.mod \
-		../femlib/mod/evgeom.mod 
-subvola.o: ../femlib/mod/basin.mod modules.h param.h \
-		../femlib/mod/mod_geom.mod femtime.h volcomp.h 
-subwat.o: param.h ../femlib/mod/mod_geom.mod \
-		../femlib/mod/evgeom.mod ../femlib/mod/basin.mod \
-=======
 subtidef.o: ../femlib/mod/basin.mod ../femlib/mod/mod_depth.mod \
 		../femlib/mod/coordinates.mod \
 		../femlib/mod/mod_hydro.mod 
@@ -2116,37 +1432,9 @@
 		../femlib/mod/mod_internal.mod \
 		../femlib/mod/evgeom.mod \
 		../femlib/mod/mod_meteo.mod \
->>>>>>> 86e52f51
-		../femlib/mod/levels.mod \
-		../femlib/mod/mod_hydro.mod 
-subwaves.o: ../femlib/mod/mod_hydro_vel.mod \
+		../femlib/mod/levels.mod \
 		../femlib/mod/mod_layer_thickness.mod \
 		../femlib/mod/mod_hydro_baro.mod \
-<<<<<<< HEAD
-		../femlib/mod/mod_meteo.mod \
-		../femlib/mod/mod_roughness.mod \
-		../femlib/mod/mod_depth.mod femtime.h param.h \
-		../femlib/mod/mod_waves.mod \
-		../femlib/mod/mod_hydro.mod \
-		../femlib/mod/mod_internal.mod \
-		../femlib/mod/levels.mod ../femlib/mod/basin.mod \
-		../femlib/mod/evgeom.mod pkonst.h \
-		../femlib/mod/coordinates.mod \
-		../femlib/mod/mod_geom.mod 
-../femlib/mod/mod_renewal_time.mod: subwrt.o
-subwrt.o: ../femlib/mod/levels.mod simul.h \
-		../femlib/mod/evgeom.mod \
-		../femlib/mod/mod_depth.mod \
-		../femlib/mod/basin.mod femtime.h \
-		../femlib/mod/mod_conz.mod param.h 
-ts2nc.o: param.h ../femlib/mod/basin.mod \
-		../femlib/mod/mod_depth.mod \
-		../femlib/mod/evgeom.mod \
-		../femlib/mod/mod_hydro.mod simul.h \
-		../femlib/mod/levels.mod 
-tsinf.o: ../femlib/mod/clo.mod
-weutro.o: donata.h weutro.h
-=======
 		../femlib/mod/mod_roughness.mod pkonst.h \
 		../femlib/mod/basin.mod param.h \
 		../femlib/mod/mod_geom.mod \
@@ -2163,35 +1451,21 @@
 		../femlib/mod/mod_depth.mod 
 tsinf.o: ../femlib/mod/clo.mod
 weutro.o: weutro.h donata.h
->>>>>>> 86e52f51
 weutro_sedim.o: weutro.h donata.h
 zinit.o: param.h ../femlib/mod/basin.mod simul.h
 aquabc_II.o: param.h ../femlib/mod/para_aqua.mod \
 		../femlib/mod/aquabc_II_sed_ini.mod 
 ../femlib/mod/aquabc_II_sed_ini.mod: aquabc_II_ased_ini.o
-<<<<<<< HEAD
-aquabc_II_ased_ini.o: nbasin.h aquabc_II.h \
-=======
 aquabc_II_ased_ini.o: aquabc_II.h nbasin.h \
->>>>>>> 86e52f51
 		../femlib/mod/para_aqua.mod 
 ../femlib/mod/AQUABC_II_GLOBAL.mod: aquabc_II_co2sys.o
 ../femlib/mod/VECTOR_MATRIX_UTILS.mod: aquabc_II_co2sys.o
 ../femlib/mod/CO2SYS_CDIAC.mod: aquabc_II_co2sys.o
 aquabc_II_pelagic_lib.o: ../femlib/mod/AQUABC_II_GLOBAL.mod
 aquabc_II_pelagic_model.o: ../femlib/mod/AQUABC_II_GLOBAL.mod \
-<<<<<<< HEAD
-		../femlib/mod/CO2SYS_CDIAC.mod \
-		../femlib/mod/para_aqua.mod param.h 
-aquabc_II_sediment_lib.o: ../femlib/mod/AQUABC_II_GLOBAL.mod
-aquabc_II_sediment_model_1.o: ../femlib/mod/AQUABC_II_GLOBAL.mod \
-		../femlib/mod/CO2SYS_CDIAC.mod \
-		../femlib/mod/para_aqua.mod param.h 
-=======
 		../femlib/mod/para_aqua.mod \
 		../femlib/mod/CO2SYS_CDIAC.mod param.h 
 aquabc_II_sediment_lib.o: ../femlib/mod/AQUABC_II_GLOBAL.mod
 aquabc_II_sediment_model_1.o: ../femlib/mod/AQUABC_II_GLOBAL.mod \
 		param.h ../femlib/mod/CO2SYS_CDIAC.mod \
 		../femlib/mod/para_aqua.mod 
->>>>>>> 86e52f51
