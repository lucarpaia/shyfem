--- conflicted
+++ resolved
@@ -381,11 +381,7 @@
 c
 c \newcommand{\VERSION}{7.5.70}
 c \newcommand{\version}{7\_5\_70}
-<<<<<<< HEAD
-c \newcommand{\COMMIT}{2021-05-25}
-=======
-c \newcommand{\COMMIT}{2021-04-25}
->>>>>>> 81be55d2
+c \newcommand{\COMMIT}{2021-05-27}
 c
 c DOCS	END
 
@@ -394,11 +390,7 @@
 	logical, save		:: bshort = .false.
 
         character*10, parameter :: version = '7.5.70'
-<<<<<<< HEAD
-        character*10, parameter :: commit  = '2021-05-25'
-=======
-        character*10, parameter :: commit  = '2021-04-25'
->>>>>>> 81be55d2
+        character*10, parameter :: commit  = '2021-05-27'
         character*17, parameter :: text    = 'SHYFEM VERSION = '
 
         character*40, parameter :: string = text//version//'  '//commit
