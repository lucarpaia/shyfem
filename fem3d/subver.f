
!--------------------------------------------------------------------------
!
!    Copyright (C) 1998-2020  Georg Umgiesser
!
!    This file is part of SHYFEM.
!
!    SHYFEM is free software: you can redistribute it and/or modify
!    it under the terms of the GNU General Public License as published by
!    the Free Software Foundation, either version 3 of the License, or
!    (at your option) any later version.
!
!    SHYFEM is distributed in the hope that it will be useful,
!    but WITHOUT ANY WARRANTY; without even the implied warranty of
!    MERCHANTABILITY or FITNESS FOR A PARTICULAR PURPOSE. See the
!    GNU General Public License for more details.
!
!    You should have received a copy of the GNU General Public License
!    along with SHYFEM. Please see the file COPYING in the main directory.
!    If not, see <http://www.gnu.org/licenses/>.
!
!    Contributions to this file can be found below in the revision log.
!
!--------------------------------------------------------------------------

c version routines and log
c
c contents :
c
c vers2d
c vers3d
c version
c
c revision log :
c
c 22.01.1998	ggu	version 4.21
c 20.03.1998	ggu	version 4.22
c 26.03.1998	ggu	version 4.23
c 04.05.1998	ggu	version 4.30
c 11.05.1998	ggu	version 4.31
c 20.05.1998	ggu	version 4.32
c 20.05.1998	ggu	version 4.33
c 18.06.1998	ggu	version 4.34
c 19.06.1998	ggu	version 4.34a
c 19.06.1998	ggu	version 4.34b ( versio is character )
c 25.06.1998	ggu	version 4.35
c 13.07.1998	ggu	version 4.36
c 22.07.1998	ggu	version 4.40  ( sub555.f restructured )
c 18.08.1998	ggu	version 4.41
c 07.09.1998	ggu	version 4.42
c 25.01.1999	ggu	version 4.43
c 27.01.1999	ggu	version 4.50
c 31.03.1999	ggu	version 4.51
c 13.04.1999	ggu	version 4.52
c 26.05.1999	ggu	version 4.53
c 22.06.1999	ggu	version 4.54
c 09.12.1999	ggu	version 4.55
c 02.03.2000	ggu	version 4.56
c 26.05.2000	ggu	version 4.60
c 15.01.2001	ggu	version 4.61
c 16.11.2001	ggu	version 4.62
c 07.12.2001	ggu	version 4.63
c 09.10.2002	ggu	version 4.64
c 11.10.2002	ggu	version 4.65
c 12.12.2002	ggu	version 4.70
c 09.01.2003	ggu	version 4.71
c 25.03.2003	ggu	version 4.72
c 20.06.2003	ggu	version 4.73
c 30.07.2003	ggu	version 4.74
c 31.07.2003	ggu	version 4.75
c 12.08.2003	ggu	version 4.75a
c 14.08.2003	ggu	version 4.75b
c 14.08.2003	ggu	version 4.75c
c 14.08.2003	ggu	new routines copyright, femver (from subnsh)
c 14.08.2003	ggu	removed routine hvers
c 14.08.2003	ggu	version 4.75d
c 14.08.2003	ggu	version 4.75e (now version has increased)
c 20.08.2003	ggu	version 4.76
c 20.08.2003	ggu	version 4.77
c 01.09.2003	ggu	version 4.77a
c 01.09.2003	ggu	version 4.77b
c 02.09.2003	ggu	version 4.77c
c 03.09.2003	ggu	version 4.77d
c 03.09.2003	ggu	version 4.78
c 04.09.2003	ggu	version 4.78a
c 04.09.2003	ggu	version 4.78b
c 12.09.2003	ggu	version 4.78c
c 31.10.2003	ggu	version 4.80
c 14.11.2003	ggu	version 4.80a
c 10.03.2004	ggu	version 4.81
c 09.08.2004	ggu	version 4.82
c 26.08.2004	ggu	version 4.83
c 03.09.2004	ggu	version 4.84
c 21.09.2004	ggu	version 4.85
c 02.12.2004	ggu	version 4.86
c 06.12.2004	ggu	version 4.86a
c 17.01.2005	ggu	version 4.87
c 26.01.2005	ggu	version 4.88
c 24.02.2005	ggu	version 4.89
c 15.03.2005	ggu	version 4.90
c 03.11.2005	ggu	version 4.91
c 07.11.2005	ggu	version 4.92
c 07.11.2005	ggu	version 4.93
c 01.02.2006	ggu	version 4.94
c 08.02.2006	ggu	version 4.94a
c 09.02.2006	ggu	version 4.94b
c 22.03.2006	ggu	version 4.95
c 09.06.2006	ggu	version 4.96
c 22.09.2006	ggu	version 4.96a
c 28.09.2006	ggu	version 4.96b
c 18.10.2006	ggu	version 4.97
c 18.10.2006	ggu	version 4.98
c 20.11.2006	ggu	version 4.98a
c 29.11.2006	ggu	version 4.98b
c 20.03.2007	ggu	version 4.99
c 08.06.2007	ggu	version 5.00
c 23.08.2007	ggu	version 5.01
c 27.09.2007	ggu	version 5.02
c 08.11.2007	ggu	version 5.03
c 18.01.2008	ggu	version 5.04
c 17.03.2008	ggu	version 5.05
c 31.03.2008	ggu	version 5.05a
c 09.04.2008	ggu	version 5.05b
c 10.04.2008	ggu	version 5.05c
c 11.04.2008	ggu	version 5.06
c 16.04.2008	ggu	version 5.10
c 17.04.2008	ggu	version 5.11
c 18.04.2008	ggu	version 5.11a
c 22.04.2008	ggu	version 5.12
c 23.04.2008	ggu	version 5.13
c 29.04.2008	ggu	version 5.14
c 29.04.2008	ggu	version 5.14a
c 16.07.2008	ggu	version 5.15
c 22.07.2008	ggu	version 5.16
c 03.09.2008	ggu	version 5.16a
c 10.10.2008	ggu	version 5.17
c 03.11.2008	ggu	version 5.17a
c 20.11.2008	ggu	version 5.18
c 09.12.2008	ggu	version 5.19
c 18.12.2008	ggu	version 5.20
c 19.12.2008	ggu	version 5.20a
c 12.01.2009	ggu	version 5.21
c 13.01.2009	ggu	version 5.22
c 26.01.2009	ggu	version 5.23
c 04.02.2009	ggu	version 5.23a
c 13.02.2009	ggu	version 5.23b
c 11.03.2009	ggu	version 5.24
c 24.03.2009	ggu	version 5.25
c 31.03.2009	ggu	version 5.26
c 31.03.2009	ggu	version 5.26a
c 03.04.2009	ggu	version 5.26b
c 06.04.2009	ggu	version 5.27
c 20.04.2009	ggu	version 5.28
c 21.05.2009	ggu	version 5.28a
c 29.05.2009	ggu	version 5.28b
c 19.06.2009	ggu	version 5.29
c 14.09.2009	ggu	version 5.30
c 14.09.2009	ggu	version 5.30a
c 09.10.2009	ggu	version 5.30b
c 18.11.2009	ggu	version 5.31
c 18.01.2010	ggu	version 5.32
c 16.02.2010	ggu	version 5.33
c 17.02.2010	ggu	version 5.33a
c 22.02.2010	ggu	version 5.34
c 26.02.2010	ggu	version 5.35
c 11.03.2010	ggu	version 5.36
c 22.03.2010	ggu	version 5.37
c 26.03.2010	ggu	version 6.1.2
c 22.04.2010	ggu	version 6.1.5
c 26.04.2010	ggu	version 6.1.7
c 03.05.2010	ggu	version 6.1.8
c 22.07.2010	ggu	version 6.1.9
c 26.07.2010	ggu	version 6.1.10
c 28.09.2010	ggu	version 6.1.11
c 29.09.2010	ggu	version 6.1.12
c 08.10.2010	ggu	version 6.1.13
c 15.12.2010	ggu	version 6.1.14
c 16.12.2010	ggu	version 6.1.15
c 27.01.2011	ggu	version 6.1.17
c 17.02.2011	ggu	version 6.1.18
c 18.02.2011	ggu	version 6.1.19
c 01.03.2011	ggu	version 6.1.20
c 23.03.2011	ggu	version 6.1.21
c 14.04.2011	ggu	version 6.1.22
c 31.05.2011	ggu	version 6.1.23
c 31.05.2011	ggu	version 6.1.24
c 07.06.2011	ggu	version 6.1.25
c 08.06.2011	ggu	version 6.1.26
c 14.07.2011	ggu	version 6.1.27
c 15.07.2011	ggu	version 6.1.29
c 26.08.2011	ggu	version 6.1.30
c 26.08.2011	ggu	version 6.1.31
c 01.09.2011	ggu	version 6.1.32
c 18.10.2011	ggu	version 6.1.33
c 24.10.2011	ggu	version 6.1.34
c 04.11.2011	ggu	version 6.1.35
c 10.11.2011	ggu	version 6.1.36
c 22.11.2011	ggu	version 6.1.37
c 09.12.2011	ggu	version 6.1.38
c 12.12.2011	ggu	version 6.1.39
c 14.12.2011	ggu	version 6.1.40
c 24.01.2012	ggu	version 6.1.41
c 25.01.2012	ggu	version 6.1.42
c 27.01.2012	ggu	version 6.1.43
c 14.02.2012	ggu	version 6.1.44	Valentine day's release	'
c 17.02.2012	ggu	version 6.1.45
c 24.02.2012	ggu	version 6.1.46
c 09.03.2012	ggu	version 6.1.47
c 16.03.2012	ggu	version 6.1.48
c 19.03.2012	ggu	version 6.1.49
c 21.03.2012	ggu	version 6.1.50
c 30.03.2012	ggu	version 6.1.51
c 13.04.2012	ggu	version 6.1.52	Aniversary day's release '
c 01.06.2012	ggu	version 6.1.53
c 21.06.2012	ggu	version 6.1.54
c 26.06.2012	ggu	version 6.1.55
c 29.08.2012	ggu	version 6.1.56
c 12.09.2012	ggu	version 6.1.57
c 08.10.2012	ggu	version 6.1.58
c 25.10.2012	ggu	version 6.1.59
c 05.11.2012	ggu	version 6.1.60
c 19.11.2012	ggu	version 6.1.61
c 17.12.2012	ggu	version 6.1.61a
c 25.01.2013	ggu	version 6.1.62
c 03.05.2013	ggu	version 6.1.63
c 10.05.2013	ggu	version 6.1.64
c 13.06.2013	ggu	version 6.1.65
c 19.06.2013	ggu	version 6.1.66
c 12.09.2013	ggu	version 6.1.67
c 25.10.2013	ggu	version 6.1.68
c 11.11.2013	ggu	version 6.1.69	San Martino's release '
c 12.11.2013	ggu	version 6.1.69a
c 05.12.2013	ggu	version 6.1.70
c 28.01.2014	ggu	version 6.1.71
c 07.03.2014	ggu	version 6.1.72
c 27.03.2014	ggu	version 6.1.73
c 05.05.2014	ggu	version 6.1.74
c 15.05.2014	ggu	version 6.1.75  Frau Flierl's birthday release '
c 30.05.2014	ggu	version 6.1.76  Clara's birthday release '
c 18.06.2014	ggu	version 6.1.77  Clara's maturita' release
c 27.06.2014	ggu	version 6.1.78  Maria Huber release
c 07.07.2014	ggu	version 6.1.79  last of 6 series
c 07.07.2014	ggu	version 7.0.0   first of 7 series
c 18.07.2014	ggu	version 7.0.1   last day before holidays
c 13.10.2014	ggu	version 7.0.2
c 21.10.2014	ggu	version 7.0.3
c 30.10.2014	ggu	version 7.0.4
c 05.11.2014	ggu	version 7.0.5
c 07.11.2014	ggu	version 7.0.6
c 26.11.2014	ggu	version 7.0.7	Peter Epplers Geburtstags release
c 05.12.2014	ggu	version 7.0.8	pre Santa Claus release
c 12.12.2014	ggu	version 7.0.9	pre St Lucia release
c 19.12.2014	ggu	version 7.0.10	pre Christmas release
c 23.12.2014	ggu	version 7.0.11	pre Christmas eve release
c 09.01.2015	ggu	version 7.0.12
c 12.01.2015	ggu	version 7.1.0	Wolfgangs release
c 15.01.2015	ggu	version 7.1.1
c 19.01.2015	ggu	version 7.1.2
c 19.01.2015	ggu	version 7.1.3	huge commit (include for common)
c 23.01.2015	ggu	version 7.1.4
c 25.02.2015	ggu	version 7.1.5
c 26.02.2015	ggu	version 7.1.6
c 01.04.2015	ggu	version 7.1.7	first of aprile version
c 23.04.2015	ggu	version 7.1.8	St. George's release '
c 30.04.2015	ggu	version 7.1.9	Harald's birthday '
c 05.05.2015	ggu	version 7.1.10
c 21.05.2015	ggu	version 7.1.11
c 05.06.2015	ggu	version 7.1.12
c 10.07.2015	ggu	version 7.1.50	big release...
c 13.07.2015	ggu	version 7.1.51
c 17.07.2015	ggu	version 7.1.52
c 17.07.2015	ggu	version 7.1.53
c 17.07.2015	ggu	version 7.1.80
c 20.07.2015	ggu	version 7.1.81
c 24.07.2015	ggu	version 7.1.82
c 30.07.2015	ggu	version 7.1.83
c 31.07.2015	ggu	version 7.1.84
c 31.07.2015	ggu	version 7.2.1	holiday release
c 14.09.2015	ggu	version 7.2.2
c 18.09.2015	ggu	version 7.2.3
c 23.09.2015	ggu	version 7.2.4
c 29.09.2015	ggu	version 7.2.5
c 30.09.2015	ggu	version 7.2.6
c 02.10.2015	ggu	version 7.3.1	first of development branch
c 10.10.2015	ggu	version 7.3.2
c 12.10.2015	ggu	version 7.3.3
c 12.10.2015	ggu	version 7.3.4
c 12.10.2015	ggu	version 7.3.4a
c 13.10.2015	ggu	version 7.3.5
c 19.10.2015	ggu	version 7.3.6
c 22.10.2015	ggu	version 7.3.7	Tante Lores birthday release
c 22.10.2015	ggu	version 7.3.8	Tante Lores birthday release again
c 23.10.2015	ggu	version 7.3.9	after Eric
c 26.10.2015	ggu	version 7.3.10
c 05.11.2015	ggu	version 7.3.11
c 05.11.2015	ggu	version 7.3.12
c 09.11.2015	ggu	version 7.3.13	the wall release
c 16.11.2015	ggu	version 7.3.14
c 20.11.2015	ggu	version 7.3.15	pre Madonna della Salute release
c 16.12.2015	ggu	version 7.3.16
c 18.12.2015	ggu	version 7.3.17	Christmas 2015 release
c 08.01.2016	ggu	version 7.3.18
c 08.01.2016	ggu	version 7.4.0	major stable version
c 08.01.2016	ggu	version 7.5.0	new develop version opened
c 22.01.2016	ggu	version 7.5.1
c 19.02.2016	ggu	version 7.5.2
c 19.02.2016	ggu	version 7.5.3
c 22.02.2016	ggu	version 7.5.4
c 11.03.2016	ggu	version 7.5.5
c 22.03.2016	ggu	version 7.5.6	Alessandra's birthday release '
c 01.04.2016	ggu	version 7.5.7	no April joke
c 15.04.2016	ggu	version 7.5.8	after 20th anniversary
c 28.04.2016	ggu	version 7.5.9
c 25.05.2016	ggu	version 7.5.10	for Leslie
c 30.05.2016	ggu	version 7.5.11	Clara's birthday release '
c 06.06.2016	ggu	version 7.5.12	Monika's 70th birthday release '
c 10.06.2016	ggu	version 7.5.13
c 14.06.2016	ggu	version 7.5.14
c 17.06.2016	ggu	version 7.5.15	Italy-Sweden release
c 27.06.2016	ggu	version 7.5.16	Mutti's birthday release '
c 09.09.2016	ggu	version 7.5.17	after holiday release... sniff
c 30.09.2016	ggu	version 7.5.18
c 05.10.2016	ggu	version 7.5.19
c 11.10.2016	ggu	version 7.5.20
c 12.01.2017	ggu	version 7.5.21
c 20.01.2017	ggu	version 7.5.22	God bless America's release '
c 13.02.2017	ggu	version 7.5.23
c 31.03.2017	ggu	version 7.5.24
c 13.04.2017	ggu	version 7.5.25	pre Good Friday release
c 09.05.2017	ggu	version 7.5.26
c 16.05.2017	ggu	version 7.5.27	Beppe's 50th birthday release '
c 25.05.2017	ggu	version 7.5.28
c 13.06.2017	ggu	version 7.5.29	San Antonio's name day release '
c 11.07.2017	ggu	version 7.5.30	pre holiday release
c 02.09.2017	ggu	version 7.5.31	Memel release
c 26.09.2017	ggu	version 7.5.32	Murcia release
c 09.10.2017	ggu	version 7.5.33
c 04.11.2017	ggu	version 7.5.34	Forze armate release
c 04.11.2017	ggu	version 7.5.35	... and some stupid forgotten things
c 14.11.2017	ggu	version 7.5.36
c 17.11.2017	ggu	version 7.5.37
c 17.11.2017	ggu	version 7.5.38	brown paper bag bug...
c 05.12.2017	ggu	version 7.5.39
c 07.12.2017	ggu	version 7.5.40
c 24.01.2018	ggu	version 7.5.41
c 22.02.2018	ggu	version 7.5.42	post Lithuania release
c 03.04.2018	ggu	version 7.5.43	post Easter 2018 release
c 03.04.2018	ggu	version 7.5.44	small bug fix
c 19.04.2018	ggu	version 7.5.45
c 26.04.2018	ggu	version 7.5.46
c 11.05.2018	ggu	version 7.5.47
c 06.07.2018	ggu	version 7.5.48
c 13.07.2018	ggu	version 7.4.1	stable release
c 31.08.2018	ggu	version 7.5.49
c 16.10.2018	ggu	version 7.5.50
c 25.10.2018	ggu	version 7.5.51
c 18.12.2018	ggu	version 7.5.52
c 21.12.2018	ggu	version 7.5.53	Christmas 2018 edition
c 27.12.2018	ggu	version 7.5.54
c 18.01.2019	ggu	version 7.5.55	penta testing
c 14.02.2019	ggu	version 7.5.55	San Valentine's release '
c 16.02.2019	ggu	version 7.5.60	copyrighted release
c 13.03.2019	ggu	version 7.5.61
c 21.05.2019	ggu	version 7.5.62
c 02.07.2019	ggu	version 7.5.63
c 19.07.2019	ggu	version 7.5.64	
c 31.10.2019	ggu	version 7.5.65	Halloween 2019 edition	
c 25.11.2019	ggu	version 7.5.66
c 20.12.2019	ggu	version 7.5.67	Christmas 2019 edition
c 31.01.2020	ggu	version 7.5.68	Brexit edition
c 06.03.2020	ggu	version 7.5.69	Vincenzo edition
c 19.05.2020	ggu	version 7.5.70	Covid edition
c 27.05.2021	ggu	version 7.5.71	3rd wave Covid edition
c 15.03.2022	ggu	version 7.5.72	Ides of March edition
c 22.03.2022	ggu	version 7.5.73	Schnucki edition
c 26.03.2022	ggu	version 7.5.74
c 09.04.2022	ggu	version 7.5.75  Istanbul I edition
c 12.04.2022	ggu	version 7.5.77  Istanbul II edition bis
c 06.05.2022	ggu	version 7.5.78  WW3 edition
c 19.05.2022	ggu	version 7.5.79  Istanbul III edition
c 19.05.2022	ggu	version 7.5.80  Istanbul III edition bis
c 04.12.2022	ggu	version 7.5.81  Malta edition
c 04.12.2022	ggu	version 7.5.82  Malta edition bis
c
c*****************************************************************

!=================================================================
	module shyfem_version
!=================================================================

c DOCS	START	P_version
c
c \newcommand{\VERSION}{7.5.82}
c \newcommand{\version}{7\_5\_82}
<<<<<<< HEAD
c \newcommand{\COMMIT}{2023-01-10}
=======
c \newcommand{\COMMIT}{2023-01-18}
>>>>>>> 4c8aff4b
c
c DOCS	END

        implicit none

	logical, save		:: bshort = .false.

        character*10, parameter :: version = '7.5.82'
<<<<<<< HEAD
        character*10, parameter :: commit  = '2023-01-10'
=======
        character*10, parameter :: commit  = '2023-01-18'
>>>>>>> 4c8aff4b
        character*17, parameter :: text    = 'SHYFEM VERSION = '

        character*40, parameter :: string = text//version//'  '//commit

	character*50, parameter :: acronym =
     +	    	'System of HydrodYnamic Finite Element Modules'
	character*50, parameter :: copyright =
     +		'Copyright (C) The Shyfem Team 1985-2022'

!=================================================================
	end module shyfem_version
!=================================================================

c*****************************************************************
c*****************************************************************
c*****************************************************************

        subroutine get_shyfem_version_and_commit(vers)

c returns version and commit of model

	use shyfem_version

	implicit none

	character*(*) vers

	vers = 'version '//trim(version)//' - commit '//trim(commit)
	vers = trim(version)//' - '//trim(commit)

	end

c*****************************************************************

        subroutine get_shyfem_version(vers)

c returns version of model

	use shyfem_version

	implicit none

	character*(*) vers

	vers = version

	end

c*****************************************************************

        subroutine get_shyfem_commit(comm)

c returns version/commit of model

	use shyfem_version

	implicit none

	character*(*) comm

	comm = commit

	end

c*****************************************************************
c*****************************************************************
c*****************************************************************

        subroutine shyfem_copyright(routine)

c writes copyright and version/dimension

	use shyfem_version

	implicit none

        character*(*) routine

        character*10 vers
        character*10 comm

	call get_shyfem_version(vers)
	call get_shyfem_commit(comm)

	if( bshort ) then

        write(6,*) 'SHYFEM - '//acronym
        write(6,*) copyright
        write(6,*) routine

	else

        write(6,*)
        write(6,*) '----------------------------------------------'
        write(6,*)
        write(6,*) 'SHYFEM'
        write(6,*) acronym
        write(6,*) copyright
        write(6,*)
        write(6,*) 'version: ',vers
        write(6,*) 'commit : ',comm
        write(6,*) 'routine: ',routine
        write(6,*)
        write(6,*) '----------------------------------------------'
        write(6,*)

	end if

        end

c*****************************************************************

	subroutine shyfem_set_short_copyright(bset)

	use shyfem_version

	implicit none

	logical bset

	bshort = bset

	end

c*****************************************************************

	subroutine shyfem_copyright_test

	implicit none

	call shyfem_copyright('test_routine')

	end

c*****************************************************************

c	program shyfem_copyright_main
c	implicit none
c	call shyfem_copyright_test
c	end

c*****************************************************************<|MERGE_RESOLUTION|>--- conflicted
+++ resolved
@@ -392,11 +392,7 @@
 c
 c \newcommand{\VERSION}{7.5.82}
 c \newcommand{\version}{7\_5\_82}
-<<<<<<< HEAD
-c \newcommand{\COMMIT}{2023-01-10}
-=======
-c \newcommand{\COMMIT}{2023-01-18}
->>>>>>> 4c8aff4b
+c \newcommand{\COMMIT}{2023-01-19}
 c
 c DOCS	END
 
@@ -405,11 +401,7 @@
 	logical, save		:: bshort = .false.
 
         character*10, parameter :: version = '7.5.82'
-<<<<<<< HEAD
-        character*10, parameter :: commit  = '2023-01-10'
-=======
-        character*10, parameter :: commit  = '2023-01-18'
->>>>>>> 4c8aff4b
+        character*10, parameter :: commit  = '2023-01-19'
         character*17, parameter :: text    = 'SHYFEM VERSION = '
 
         character*40, parameter :: string = text//version//'  '//commit
