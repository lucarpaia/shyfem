
!--------------------------------------------------------------------------
!
!    Copyright (C) 1998-1999,2001,2003,2007-2008,2010  Georg Umgiesser
!    Copyright (C) 2015-2019  Georg Umgiesser
!    Copyright (C) 2018  Petras Zemlys
!    Copyright (C) 2018  Christian Ferrarin
!
!    This file is part of SHYFEM.
!
!    SHYFEM is free software: you can redistribute it and/or modify
!    it under the terms of the GNU General Public License as published by
!    the Free Software Foundation, either version 3 of the License, or
!    (at your option) any later version.
!
!    SHYFEM is distributed in the hope that it will be useful,
!    but WITHOUT ANY WARRANTY; without even the implied warranty of
!    MERCHANTABILITY or FITNESS FOR A PARTICULAR PURPOSE. See the
!    GNU General Public License for more details.
!
!    You should have received a copy of the GNU General Public License
!    along with SHYFEM. Please see the file COPYING in the main directory.
!    If not, see <http://www.gnu.org/licenses/>.
!
!    Contributions to this file can be found below in the revision log.
!
!--------------------------------------------------------------------------

! revision log :
!
! 18.11.1998	ggu	check dimensions with dimnos
! 06.04.1999	ggu	some cosmetic changes
! 03.12.2001	ggu	some extra output -> place of min/max
! 09.12.2003	ggu	check for NaN introduced
! 07.03.2007	ggu	easier call
! 08.11.2008	ggu	do not compute min/max in non-existing layers
! 07.12.2010	ggu	write statistics on depth distribution (depth_stats)
! 06.05.2015	ggu	noselab started
! 05.06.2015	ggu	many more features added
! 10.09.2015	ggu	std and rms for averaging implemented
! 11.09.2015	ggu	write in gis format
! 23.09.2015	ggu	handle more than one file (look for itstart)
! 16.10.2015	ggu	started shyelab
! 25.05.2016	ggu	changed VERS_7_5_10
! 30.05.2016	ggu	changed VERS_7_5_11
! 10.06.2016	ggu	shyplot now plots fem files
! 13.06.2016	ggu	shyplot now plots barotropic vars (layer==0)
! 17.06.2016	ggu	changed VERS_7_5_15
! 27.06.2016	ggu	changed VERS_7_5_16
! 30.09.2016	ggu	changed VERS_7_5_18
! 05.10.2016	ggu	changed VERS_7_5_19
! 31.10.2016	ggu	shyplot restructured... directional plot still broken
! 12.01.2017	ggu	changed VERS_7_5_21
! 20.01.2017	ggu	changed VERS_7_5_22
! 13.02.2017	ggu	changed VERS_7_5_23
! 14.02.2017	ggu	bug fix in plotting regular fem files - introduced il
! 31.03.2017	ggu	changed VERS_7_5_24
! 13.04.2017	ggu	changed VERS_7_5_25
! 09.05.2017	ggu	changed VERS_7_5_26
! 11.07.2017	ggu	changed VERS_7_5_30
! 09.10.2017	ggu	changed VERS_7_5_33
! 04.11.2017	ggu	changed VERS_7_5_34
! 14.11.2017	ggu	shyplot unified and simplified for output
! 17.11.2017	ggu	changed VERS_7_5_37
! 17.11.2017	ggu	changed VERS_7_5_38
! 24.01.2018	ggu	changed VERS_7_5_41
! 07.06.2018	pzy	new module plot_fonts for font size definition
! 21.06.2018	ccf	shyplot working also for lagrangian particles
! 06.07.2018	ggu	changed VERS_7_5_48
! 25.10.2018	ggu	changed VERS_7_5_51
! 18.12.2018	ggu	changed VERS_7_5_52
! 21.05.2019	ggu	changed VERS_7_5_62
! 08.06.2021	ggu	forgot to call populate_strings()
! 25.06.2021	ggu	populate_strings() before plotutil_init()
! 25.06.2021	ggu	in plot_lgr_file() call shympi_init() after basin init
! 21.10.2021	ggu	fixed for vertical velocity as overlay
! 03.05.2023	ggu	introduced belem (bug fix)
<<<<<<< HEAD
! 26.07.2023	lrp	introduce zstar in shyplot
=======
! 22.05.2023	ggu	get_layer_thickness() was missing an argument
>>>>>>> 8664feb1
!
! notes :
!
! for customization please see file supcust.f
!
!**************************************************************

	program shyplot

	use plotutil

	implicit none

	call shyfem_copyright('shyplot - plotting SHYFEM files')

	call populate_strings

	call plotutil_init('SHY')
	call classify_files

	if( lgrfilename /= ' ' ) then
	  call plot_lgr_file
	else if( shyfilename /= ' ' ) then
	  call plot_shy_file
	else if(femfilename /= ' ' ) then
	  call plot_fem_file
	else if( basfilename /= ' ' ) then
	  call plot_bas_file
	end if

	end

!**************************************************************

	subroutine plot_bas_file

        use mod_depth
        use mod_hydro_plot
        use mod_geom
        use evgeom
        use basin
        use plotutil
        use shympi

	implicit none

	integer ivar

        call read_command_line_file(basfilename)

	call shympi_init(.false.)

	call bash_verbose(bsdebug)
	call ev_set_verbose(.not.bquiet)
        call ev_init(nel)
        call set_ev

        call mod_geom_init(nkn,nel,ngr)
        call set_geom

        call mod_depth_init(nkn,nel)
        call mod_hydro_plot_init(nkn,nel,1,nel)

        call makehev(hev)
        call makehkv(hkv)
        call allocate_2d_arrays

        call init_plot

	ivar = 5			!bathymetry
	call init_nls_fnm
	call read_str_files(-1)
	call read_str_files(ivar)
        call initialize_color

	if( .not. bquiet ) write(6,*) 'plotting basin...'
        call qopen
	call plobas
        call qclose

	end

!**************************************************************

	subroutine plot_lgr_file

        use clo
        !use elabutil
        use plotutil
        use elabtime
        use shyfile
        use shyutil
        use shympi

        use basin
        use levels
        use evgeom
        use mod_depth
        use mod_geom
        use mod_hydro_plot

	implicit none

        integer iunit,i,n,nvers,lmax,l
        integer, allocatable            :: ida(:)
        integer, allocatable            :: tya(:)
        double precision, allocatable   :: tta(:)
        real, allocatable               :: sa(:)
        integer, allocatable            :: iea(:)
        real, allocatable               :: xa(:),ya(:),za(:)
        integer, allocatable            :: lba(:)
        real, allocatable               :: hla(:)
        real, allocatable               :: ca(:,:)
        integer, allocatable            :: aplot(:)
        real, allocatable               :: ra(:)
        real, allocatable               :: agea(:)

        integer, allocatable            :: idn(:)
        integer, allocatable            :: tyn(:)
        double precision, allocatable   :: ttn(:)
        real, allocatable               :: sn(:)
        integer, allocatable            :: ien(:)
        real, allocatable               :: xn(:),yn(:),zn(:)
        integer, allocatable            :: lbn(:)
        real, allocatable               :: hln(:)
        real, allocatable               :: cn(:,:)

        integer, allocatable            :: idm(:)
        integer, allocatable            :: tym(:)
        double precision, allocatable   :: ttm(:)
        real, allocatable               :: sm(:)
        integer, allocatable            :: iem(:)
        real, allocatable               :: xm(:),ym(:),zm(:)
        integer, allocatable            :: lbm(:)
        real, allocatable               :: hlm(:)
        real, allocatable               :: cm(:,:)
        integer, allocatable            :: mplot(:)
        real, allocatable               :: rm(:)
        real, allocatable               :: agem(:)

        real, save,  allocatable        :: xall(:,:),yall(:,:),rall(:,:)
        real, save, allocatable         :: xmll(:,:),ymll(:,:),rmll(:,:)
        real, allocatable               :: aux(:,:)

        integer, allocatable 		:: iaux(:)
        integer, save, allocatable 	:: idstore(:)
        real, allocatable 		:: paux(:)
        real, save, allocatable 	:: ttstore(:)

        integer                         :: iwhat
        integer                         :: ierr
	integer				:: lgmean
        logical				:: btraj = .false.
        logical				:: blgmean = .false.

        integer, save 		        :: nn_old,nt_old,na_old
        integer n_act,n_new,n_ext,n_init,n_typ
        integer ncust
        character*80 name
        logical ptime_ok,ptime_end
        integer irec,nplot,idx
        integer nb,nout,np
        integer ifileo
        integer getlev,getvar
        real rmin,rmax,flag
        integer nt
	character*80 line
        logical bhasbasin
	integer isphe
        real getpar
        double precision dgetpar
	integer id,idold,npr,nvar,ftype

	integer isub
	logical bsect,bskip
        integer date,time
        integer datetime(2)
        double precision atime,atime0,dtime

        INTERFACE
        subroutine lgr_alloc(nn,nc
     +          ,id,ty,tt,s,ie,x,y,z,lb,hl,c)
        integer nn,nc
        integer, allocatable            :: id(:)
        integer, allocatable            :: ty(:)
        double precision, allocatable   :: tt(:)
        real, allocatable               :: s(:)
        integer, allocatable            :: ie(:)
        real, allocatable               :: x(:),y(:),z(:)
        integer, allocatable            :: lb(:)
        real, allocatable               :: hl(:)
        real, allocatable               :: c(:,:)
        end subroutine
        END INTERFACE

        !--------------------------------------------------------------
        ! set command line parameters
        !--------------------------------------------------------------

        call init_nls_fnm
        call read_str_files(-1)
        call read_str_files(ivar3)

        btraj  = nint(getpar('lgrtrj')) == 1
        lgmean  = nint(getpar('lgmean'))
        blgmean = lgmean > 0

	!--------------------------------------------------------------
	! open input files
	!--------------------------------------------------------------

        id = 0
        idold = 0
	call open_next_file_by_name(lgrfilename,idold,id)
	if( id == 0 ) stop

	!--------------------------------------------------------------
	! set up params and modules
	!--------------------------------------------------------------

	call shy_get_params(id,nkn,nel,npr,nlv,nvar)
	call shy_get_ftype(id,ftype)

	if( .not. bquiet ) call shy_info(id)

        call basin_init(nkn,nel)
        call levels_init(nkn,nel,nlv)

	call basin_set_read_basin(.true.)
	call shy_copy_basin_from_shy(id)
	call shy_copy_levels_from_shy(id)
	call bash_verbose(bsdebug)

        call shympi_init(.false.)

        call mod_depth_init(nkn,nel)
	call allocate_2d_arrays

        isphe = nint(getpar('isphe'))
        call set_coords_ev(isphe)
	call ev_set_verbose(.not.bquiet)
        call set_ev
        call set_geom
        call get_coords_ev(isphe)
        call putpar('isphe',float(isphe))

	!--------------------------------------------------------------
	! read ncust
	!--------------------------------------------------------------

        call shy_get_iunit(id,iunit)
        read(iunit) ncust

	!--------------------------------------------------------------
	! set time
	!--------------------------------------------------------------

        call ptime_init
	call shy_get_date(id,date,time)
        call dts_to_abs_time(date,time,atime0)
        call ptime_set_date_time(date,time)
        call elabtime_date_and_time(date,time)
        call elabtime_set_minmax(stmin,stmax)
	call elabtime_set_inclusive(.false.)

        irec = 0
	nplot = 0
	n_init = 0
        flag = dflag

        !--------------------------------------------------------------
        ! initialize plot
        !--------------------------------------------------------------

        call initialize_color
        call qopen

        if (btraj) then
	  write(6,*) 'Plotting lagrangian particles trajectories'
        else
	  write(6,*) 'Plotting lagrangian particles positions'
        end if

	!----------------------------------------------------------------
	! set what to plot with color with option varnam in plots
	!----------------------------------------------------------------

        call ivar2string(ivar3,name,isub)
	if( ivar3 == 0 ) name = 'lgr'
	!write(6,*) ivar3,' ',trim(name),isub

        if ( name .eq. 'lgr' ) then           !nothing
           write(6,*)'No color used...'
        else if( name .eq. 'lagtyp' ) then  	!type of particle
           write(6,*)'Variable to be plotted: particle type'
        else if( name .eq. 'lagdep' ) then  	!absolute depth
           write(6,*)'Variable to be plotted: particle depth'
        else if( name .eq. 'lagage' ) then    !age [d]
           write(6,*)'Variable to be plotted: particles age'
        else if( name .eq. 'lagcus' ) then	!custom
           write(6,*)'Variable to be plotted: particle custom prop.'
        else
           goto 99
        end if

	!--------------------------------------------------------------
	! loop on data (time loop)
	!--------------------------------------------------------------

	do

	  !----------------------------------------------------------------
	  ! read lgr data block --> active particles (plot only these particles)
	  !----------------------------------------------------------------

          call lgr_peek_block_header(iunit,dtime,n_act,iwhat,ierr)
          if( ierr /= 0 ) exit
          call lgr_alloc(n_act,ncust
     +          ,ida,tya,tta,sa,iea,xa,ya,za,lba,hla,ca)
          allocate(aplot(n_act))
          allocate(ra(n_act))
          call lgr_get_block(iunit,n_act,ncust,
     +                  ida,tya,tta,sa,iea,xa,ya,za,lba,hla,ca)
          n = n_act

	  !----------------------------------------------------------------
	  ! skip lgr data block --> inserted particles
	  !----------------------------------------------------------------

          call lgr_peek_block_header(iunit,dtime,n_new,iwhat,ierr)
          if( ierr /= 0 ) exit
	  if ( n_new == 0 ) then
            call lgr_skip_block(iunit,n_new,ncust)
          else

 	    !----------------------------------------------------------------
	    ! read inserted particles and store information for age
	    !----------------------------------------------------------------

            call lgr_alloc(n_new,ncust
     +          ,idn,tyn,ttn,sn,ien,xn,yn,zn,lbn,hln,cn)
            call lgr_get_block(iunit,n_new,ncust,
     +                  idn,tyn,ttn,sn,ien,xn,yn,zn,lbn,hln,cn)
            nn_old = n_init
            n_init = n_init + n_new
            if( n_init == n_new ) then
               allocate(ttstore(n_init))
               allocate(idstore(n_init))
               ttstore = ttn
               idstore = idn
            else
               allocate(paux(n_init))
               allocate(iaux(n_init))
               paux(1:nn_old) = ttstore(1:nn_old)
               call move_alloc(paux,ttstore)
               ttstore(nn_old+1:n_init) = ttn(1:n_new)
               iaux(1:nn_old) = idstore(1:nn_old)
               call move_alloc(iaux,idstore)
               idstore(nn_old+1:n_init) = idn(1:n_new)
            end if
          end if

	  !----------------------------------------------------------------
	  ! skip lgr data block --> exites particles
	  !----------------------------------------------------------------

          call lgr_peek_block_header(iunit,dtime,n_ext,iwhat,ierr)
          if( ierr /= 0 ) exit
          call lgr_skip_block(iunit,n_ext,ncust)

          if (n_act > 0 ) irec = irec + 1

	  !----------------------------------------------------------------
	  ! compute age
	  !----------------------------------------------------------------

          allocate(agea(n_act))
          do i = 1,n_act
            idx = minloc(abs(idstore - ida(i)), 1)
            agea(i) = tta(i) - ttstore(idx)
          end do
          agea = agea / 86400.

          !----------------------------------------------------------------
          ! Compute mean position for active particle based on type
          ! assuming that type starts from 1 
          !----------------------------------------------------------------

          n_typ = 0
          if ( blgmean ) n_typ = maxval(tya)
          allocate(agem(n_typ))
          allocate(mplot(n_typ))
          allocate(rm(n_typ))
          call lgr_alloc(n_typ,ncust
     +        ,idm,tym,ttm,sm,iem,xm,ym,zm,lbm,hlm,cm)

          if ( blgmean ) then
            call lgr_mean_posit(n_act,ncust,tya,agea,sa,xa,ya,hla,ca,
     +                     n_typ,tym,agem,sm,xm,ym,hlm,cm)
            ttm = atime
          end if

	  !----------------------------------------------------------------
	  ! set what to plot with color with option varnam in plots
	  !----------------------------------------------------------------

          if ( name .eq. 'lgr' ) then           !nothing
             ra = 0.
             rm = 0.
          else if( name .eq. 'lagtyp' ) then  	!type of particle
             ra = tya
             rm = tym
          else if( name .eq. 'lagdep' ) then  	!absolute depth [m]
             ra = hla
             rm = hlm
          else if( name .eq. 'lagage' ) then    !age [day]
             ra = agea
             rm = agem
          else if( name .eq. 'lagcus' ) then	!custom
             ra = ca(:,1)
             rm = cm(:,1)
          else
              goto 99
          end if

          rmax = maxval(ra)
          rmin = minval(ra)

          !----------------------------------------------------------------
          ! for plotting the trajectories allocate xall, yall and rall
	  ! CCF ACCOUNT FOR VARIABLE NUMBER OF PARTICLES IN TIME, TO BE DONE
          !----------------------------------------------------------------

          if (btraj) then
            if (irec == 1) then
              nt = 50
              allocate(xall(n,0:nt))
              allocate(yall(n,0:nt))
              allocate(rall(n,0:nt))
              xall(:,0) = xa
              yall(:,0) = ya
              rall(:,0) = ra
              allocate(xmll(n_typ,0:nt))
              allocate(ymll(n_typ,0:nt))
              allocate(rmll(n_typ,0:nt))
              xmll(:,0) = xm
              ymll(:,0) = ym
              rmll(:,0) = rm
              na_old = n
              nt_old = n_typ
            end if

            if ( n > na_old ) then
              allocate(aux(n,0:nt))
              aux = 0
              aux(1:na_old,0:irec-1) = xall(1:na_old,0:irec-1)
              call move_alloc(aux,xall)
              xall(na_old+1:n,0:irec-1) = flag
              allocate(aux(n,0:nt))
              aux = 0
              aux(1:na_old,0:irec-1) = yall(1:na_old,0:irec-1)
              call move_alloc(aux,yall)
              yall(na_old+1:n,0:irec-1) = flag
              allocate(aux(n,0:nt))
              aux = 0
              aux(1:na_old,0:irec-1) = rall(1:na_old,0:irec-1)
              call move_alloc(aux,rall)
              rall(na_old+1:n,0:irec-1) = flag
              na_old = n
            end if
  
            if ( n_typ > nt_old ) then
              allocate(aux(n_typ,0:nt))
              aux = 0
              aux(1:nt_old,0:irec-1) = xmll(1:nt_old,0:irec-1)
              call move_alloc(aux,xmll)
              xmll(nt_old+1:n_typ,0:irec-1) = flag
              allocate(aux(n_typ,0:nt))
              aux = 0
              aux(1:nt_old,0:irec-1) = ymll(1:nt_old,0:irec-1)
              call move_alloc(aux,ymll)
              ymll(nt_old+1:n_typ,0:irec-1) = flag
              allocate(aux(n_typ,0:nt))
              aux = 0
              aux(1:nt_old,0:irec-1) = rmll(1:nt_old,0:irec-1)
              call move_alloc(aux,rmll)
              rmll(nt_old+1:n_typ,0:irec-1) = flag
              nt_old = n_typ
            end if

            if ( irec == nt ) then
              nt = nt + 50
              allocate(aux(n,0:nt))
              aux = 0
              aux(1:n,0:irec-1) = xall(1:n,0:irec-1)
              call move_alloc(aux,xall)
              allocate(aux(n,0:nt))
              aux = 0
              aux(1:n,0:irec-1) = yall(1:n,0:irec-1)
              call move_alloc(aux,yall)
              allocate(aux(n,0:nt))
              aux = 0
              aux(1:n,0:irec-1) = rall(1:n,0:irec-1)
              call move_alloc(aux,rall)
              allocate(aux(n_typ,0:nt))
              aux = 0
              aux(1:n_typ,0:irec-1) = xmll(1:n_typ,0:irec-1)
              call move_alloc(aux,xmll)
              allocate(aux(n_typ,0:nt))
              aux = 0
              aux(1:n_typ,0:irec-1) = ymll(1:n_typ,0:irec-1)
              call move_alloc(aux,ymll)
              allocate(aux(n_typ,0:nt))
              aux = 0
              aux(1:n_typ,0:irec-1) = rmll(1:n_typ,0:irec-1)
              call move_alloc(aux,rmll)
            end if
  
            !----------------------------------------------------------------
            ! store x,y and r
            !----------------------------------------------------------------

            xall(:,irec) = xa
            yall(:,irec) = ya
            rall(:,irec) = ra
            xmll(:,irec) = xm
            ymll(:,irec) = ym
            rmll(:,irec) = rm
          end if

          !----------------------------------------------------------------
          ! set vertical level to plot with option layer in shyplot
          !----------------------------------------------------------------

          mplot = 1
          aplot = 1
          call setlev(layer)
        
          np = n 
          if ( layer /= 0 ) then
            aplot = 0
            np = 0.
            do i = 1,n
              l = lba(i)
              if ( l == layer ) then
                aplot(i) = 1
                np = np + 1
              end if
            end do
          end if

	  !----------------------------------------------------------------
	  ! plot particles if time in timerange
	  !----------------------------------------------------------------

	  atime = dtime + atime0
          call dts_format_abs_time(atime,line)
          call ptime_set_atime(atime)

          bskip = .false.
          if( elabtime_over_time(atime) ) exit
          if( .not. elabtime_in_time(atime) ) bskip = .true.
          if( ifreq > 0 .and. mod(irec,ifreq) /= 0 ) bskip = .true.
          if( n_act == 0 ) bskip = .true.

          if( bskip ) then
            if( bverb ) then
              write(6,*) irec,trim(line),'   ...skipping'
            end if
            deallocate(aplot)
            deallocate(ra)
            deallocate(agea)
            deallocate(agem)
            deallocate(rm)
            deallocate(mplot)
	    cycle
          else
            if( .not. bsilent ) then
              write(6,*) irec,trim(line),'   ...plotting'
            end if
          end if
 
          !call reset_dry_mask

          if( bverb ) write(6,*) 'plotting particles ',atime,np
          if( bverb ) write(6,*) 'plotting rlag: ',trim(name),rmin,rmax

          if (btraj) then
            call plo_traj(n,nt,irec,lgmean,xall,yall,rall,aplot,
     +              n_typ,xmll,ymll,rmll,mplot,'trajectories')
          else
            call plo_part(n,xa,ya,ra,aplot,'particles')
          end if


          nplot = nplot + 1

          deallocate(aplot)
          deallocate(ra)
          deallocate(agea)
          deallocate(agem)
          deallocate(rm)
          deallocate(mplot)

        enddo

!--------------------------------------------------------------
! end of loop on data (time loop)
!--------------------------------------------------------------

        call qclose

        if( .not. bsilent ) then
          write(6,*) 'total number of plots: ',nplot
        end if

        return
   99   continue
        write(6,*) 'Unknown varnam: ',name
        stop 'error stop plot_lgr_file: varnam error'

!----------------------------------------------------------------
! end of routine
!----------------------------------------------------------------

	end

!**************************************************************

	subroutine plot_shy_file

	use clo
	!use elabutil
	use plotutil
	use elabtime
	use shyfile
	use shyutil

        use basin
        use levels
        use evgeom
        use mod_depth
	use mod_hydro_plot
        use mod_hydro
        use mod_hydro_vel
        use mod_hydro_print

	implicit none

	real, allocatable :: cv2(:)
	real, allocatable :: cv3(:,:)
	real, allocatable :: cv3all(:,:,:)

	integer, allocatable :: idims(:,:)
	integer, allocatable :: il(:)
	integer, allocatable :: ivars(:)
	character*80, allocatable :: strings(:)

	logical bhydro,bscalar,bsect,bvect,bvel,bcycle,belem
	logical bregplot,bregdata
	logical btime
	integer nx,ny
	integer irec,nplot,nread,nin,nold
	integer nvers
	integer nvar,npr
	integer ierr,ivel,iarrow
	integer it
	integer ivar,iaux,nv
	integer ivarplot(2),ivs(2)
	integer iv,i,j,l,k,lmax,node
	integer ip,np
	integer ifile,ftype
	integer id,idout,idold
	integer n,m,nndim,nn
	integer naccum
	integer isphe
	integer date,time
	character*80 title,name,file
	character*80 basnam,simnam,varline
	real rnull
	real cmin,cmax,cmed,vtot
        real simpar(3),rzmov
	real dx,dy
	double precision dtime
	double precision atime

	integer iapini
	integer ifem_open_file
	integer getisec
	real getpar

!--------------------------------------------------------------
! initialize everything
!--------------------------------------------------------------

	irec=0
	nplot=0
	nread=0
	rnull=0.
	rnull=-1.
	bzeta = .false.		!file has zeta information
	ifile = 0
	id = 0
	idold = 0
	bregdata = .false.	!shy file data is not regular

	!--------------------------------------------------------------
	! set command line parameters
	!--------------------------------------------------------------

	call init_nls_fnm
	call read_str_files(-1)
	call read_str_files(ivar3)

	!--------------------------------------------------------------
	! open input files
	!--------------------------------------------------------------

	call open_next_file_by_name(shyfilename,idold,id)
	if( id == 0 ) stop

	!--------------------------------------------------------------
	! set up params and modules
	!--------------------------------------------------------------

	call populate_strings

	call shy_get_params(id,nkn,nel,npr,nlv,nvar)
        call shy_get_simpar(id,simpar)
	call shy_get_ftype(id,ftype)

	if( .not. bquiet ) call shy_info(id)

        call basin_init(nkn,nel)
        call levels_init(nkn,nel,nlv)

	call basin_set_read_basin(.true.)
	call shy_copy_basin_from_shy(id)
	call shy_copy_levels_from_shy(id)
	call bash_verbose(bsdebug)

        call mod_depth_init(nkn,nel)
	call allocate_2d_arrays
	np = nel
	call mod_hydro_plot_init(nkn,nel,nlv,np)

	call mod_hydro_init(nkn,nel,nlv)
	call mod_hydro_vel_init(nkn,nel,nlv)
	call mod_hydro_print_init(nkn,nlv)
	znv = 0.
	zenv = 0.

        isphe = nint(getpar('isphe'))
        call set_coords_ev(isphe)
	call ev_set_verbose(.not.bquiet)
        call set_ev
        call set_geom
        call get_coords_ev(isphe)
        call putpar('isphe',float(isphe))

	!--------------------------------------------------------------
	! set time
	!--------------------------------------------------------------

        call ptime_init
	call shy_get_date(id,date,time)
        call ptime_set_date_time(date,time)
        call elabtime_date_and_time(date,time)
        call elabtime_set_minmax(stmin,stmax)
	call elabtime_set_inclusive(.false.)

	!--------------------------------------------------------------
	! set dimensions and allocate arrays
	!--------------------------------------------------------------

	bhydro = ftype == 1
	bscalar = ftype == 2

	if( bhydro ) then		!OUS
	  if( nvar /= 4 ) goto 71
	  nndim = 3*nel
	  allocate(il(nel))
	  il = ilhv
	else if( bscalar ) then		!NOS
	  nndim = nkn
	  allocate(il(nkn))
	  il = ilhkv
	else
	  goto 76	!relax later
	end if

	allocate(cv2(nndim))
	allocate(cv3(nlv,nndim))
	allocate(cv3all(nlv,nndim,0:nvar))
	allocate(idims(4,nvar))
	allocate(ivars(nvar),strings(nvar))

	!--------------------------------------------------------------
	! set up aux arrays, sigma/z info and depth values
	!--------------------------------------------------------------

	call shyutil_init(nkn,nel,nlv)

	call init_sigma_info(nlv,hlv)
        call init_rzmov_info(nlv,nint(simpar(3)),hlv,rzmov)

	call shy_make_area
	call outfile_make_depth(nkn,nel,nen3v,hm3v,hev,hkv)

	if( bverb ) call depth_stats(nkn,nlvdi,ilhkv)

	bminmax = bwrite	!writes min/max in plot files
	berrintp = bverb	!writes errors in interpolation

	!--------------------------------------------------------------
	! initialize plot
	!--------------------------------------------------------------

	call iff_init_global_2d(nkn,nel,hkv,hev,date,time)

	call init_plot

	call shy_get_string_descriptions(id,nvar,ivars,strings)
	call choose_var(nvar,ivars,strings,varline,ivarplot,bvect)

	bsect = getisec() /= 0
	call setlev(layer)

	if( binfo ) stop

	!--------------------------------------------------------------
	! initialize volume
	!--------------------------------------------------------------

	shy_zeta = 0.
	call shy_make_volume

	!--------------------------------------------------------------
	! initialize plot
	!--------------------------------------------------------------

	call init_regular
	call info_regular(bregplot,nx,ny,dx,dy)
	if( bregplot .and. .not. bquiet ) then
	  write(6,*) 'regular grid plotting: ',nx,ny,dx,dy
	end if

        call initialize_color

	call qopen

!--------------------------------------------------------------
! loop on data (time loop)
!--------------------------------------------------------------

	dtime = 0.
	cv3 = 0.
	cv3all = 0.

	do

	 !--------------------------------------------------------------
	 ! read new data set
	 !--------------------------------------------------------------

	 call read_records(id,dtime,bhydro,nvar,nndim,nlvdi,idims
     +				,cv3,cv3all,ierr)

         if(ierr.ne.0) exit

	 call dts_convert_to_atime(datetime_elab,dtime,atime)

	 irec = irec + 1
	 nread = nread + nvar

	 !--------------------------------------------------------------
	 ! see if we are in time window
	 !--------------------------------------------------------------

	 bcycle = .false.
	 if( elabtime_over_time(atime) ) exit
	 if( .not. elabtime_in_time(atime) ) bcycle = .true.
	 if( ifreq > 0 .and. mod(irec,ifreq) /= 0 ) bcycle = .true.

	 if( bcycle ) then
	   if( bverb ) call shy_write_time2(irec,atime,0)
	   cycle
	 end if

	 call ptime_set_dtime(dtime)

	 call shy_make_zeta(ftype)
	 !call shy_make_volume		!comment for constant volume

	 !--------------------------------------------------------------
	 ! find out what to plot
	 !--------------------------------------------------------------

	 ivars(:) = idims(4,:)
	 call get_vars_to_plot(nvar,ivars,ivar3,ivarplot,bvect,ivnum,ivs)

	 ivar = ivarplot(1)
	 iv = ivs(1)
	 if( iv == 0 ) then
	   write(6,*) 'no such variable in time record: ',ivar,iv
	   stop 'error stop: no such variable'
	 end if

	 !--------------------------------------------------------------
	 ! extract variables
	 !--------------------------------------------------------------

	 if( bhydro ) then
	   znv(1:nkn) = cv3all(1,1:nkn,1)
	   zenv = reshape(cv3all(1,:,2),(/3,nel/))
	 end if

	 do i=1,2

	 iv = ivs(i)
	 if( iv == 0 ) cycle		!this happens for scalar
	 n = idims(1,iv)
	 m = idims(2,iv)
	 lmax = idims(3,iv)
	 ivar = idims(4,iv)
	 nn = n * m
	 if( m /= 1 ) stop 'error stop: m/= 1'
	 if( n /= nkn .and. n /= nel ) then
	      write(6,*) 'n,nkn,nel: ',n,nkn,nel
	      stop 'error stop: n'
	 end if
	 belem = ( n == nel )		!works because no MPI

	 cv3(:,:) = cv3all(:,:,iv)
	 if( b2d ) then
	    call shy_make_vert_aver(idims(:,iv),belem,nndim,cv3,cv2)
	 else if( lmax == 1 ) then
	   cv2(:) = cv3(1,:)
	 else
	   call extlev(layer,nlvdi,n,il,cv3,cv2)
	 end if

	 if( bvect ) then
	   call directional_insert(bvect,bregdata,ivar,ivar3
     +					,ivarplot,n,cv2,ivel)
	    if( iv == 3 ) utlnv(:,1:nel) = cv3(:,1:nel)
	    if( iv == 4 ) vtlnv(:,1:nel) = cv3(:,1:nel)
	 end if

	 end do

	 call make_vertical_velocity
	 call extlev(layer,nlvdi+1,nkn,il,wauxv,wsnv)	!average over layer

	 !------------------------------------------
	 ! from here plotting
	 !------------------------------------------

	 if( .not. bvect ) ivel = 0
	 bvel = ivel > 0
	 if( bvect .and. .not. bvel ) stop 'error stop: ivel == 0'

	 nplot = nplot + 1

	 if( bsdebug ) then
	   write(6,*) 'plotting: ',ivar,layer,n,ivel
	   write(6,*) 'plotting: ',ivar3,ivarplot
	 end if
	 btime = bverb .or. ivar > 0
	 btime = btime .and. .not. bsilent
	 !write(6,*) btime,bverb,bsilent,ivar
	 if( btime ) then
	   call shy_write_time2(irec,atime,ivar)
	 end if

	 call make_mask(layer)

	 if( bsect ) then
	   call plot_sect(bvel,cv3)
	 else if( bvel ) then
	   call plovect(ivel,'3D ',bregdata)
	 else
           call plo_scal_val(n,cv2,varline)
	 end if

	 !------------------------------------------
	 ! end of plotting
	 !------------------------------------------

	end do		!time do loop

!--------------------------------------------------------------
! end of loop on data (time loop)
!--------------------------------------------------------------

	call qclose

	if( .not. bsilent ) then
	  write(6,*) 'total number of plots: ',nplot
	end if

!--------------------------------------------------------------
! final write of variables
!--------------------------------------------------------------

!--------------------------------------------------------------
! end of routine
!--------------------------------------------------------------

	stop
   71	continue
	write(6,*) 'ftype = ',ftype,'  nvar = ',nvar
	write(6,*) 'nvar should be 4'
	stop 'error stop shyelab: ftype,nvar'
   74	continue
	stop 'error stop shyelab: general error...'
   75	continue
	write(6,*) 'error writing header, ierr = ',ierr
	write(6,*) 'file = ',trim(file)
	stop 'error stop shyelab: writing header'
   76	continue
	write(6,*) 'ftype = ',ftype,'  expecting 1 or 2'
	stop 'error stop shyelab: ftype'
   77	continue
	write(6,*) 'error reading header, ierr = ',ierr
	write(6,*) 'file = ',trim(file)
	stop 'error stop shyelab: reading header'
	end

!***************************************************************
!***************************************************************
!***************************************************************

	subroutine plot_fem_file

	use clo
	!use elabutil
	use plotutil
	use elabtime
	use shyfile
	use shyutil

        use basin
        use levels
        use evgeom
        use mod_depth
        use mod_geom
        use mod_hydro_plot

	implicit none

	logical bhasbasin,bregdata,bvect,bvel
	logical bsect,bskip
	logical bintp
	logical bregplot
	integer nx,ny
	integer i,ierr,iformat,irec,l,nplot,ivel,ivar
	integer isphe,iunit,lmax,lmax0,np,np0,npaux
	integer ntype,nvar,nvar0,nvers
	integer date,time
	integer datetime(2)
	integer itype(2)
	integer ivarplot(2),ivs(2)
	real x0,y0,dx,dy
	real regpar(7)
	real flag
	double precision dtime,atime,atime0
	character*80 line,string,varline
        real,allocatable :: data2d(:)
        real,allocatable :: data3d(:,:)
        real,allocatable :: data2ddir(:)
        real,allocatable :: data3ddir(:,:)
        real,allocatable :: data(:,:,:)
        real,allocatable :: dext(:)
        real,allocatable :: hd(:)
        integer,allocatable :: il(:)
        !real,allocatable :: hlv(:)
        !integer,allocatable :: ilhkv(:)
        integer,allocatable :: ivars(:)
        character*80, allocatable :: strings(:)

	integer getisec
	real getpar

        !--------------------------------------------------------------
        ! set command line parameters
        !--------------------------------------------------------------

        call init_nls_fnm
        call read_str_files(-1)
        call read_str_files(ivar3)

        !--------------------------------------------------------------
        ! open input files
        !--------------------------------------------------------------

	infile = femfilename
        if( infile .eq. ' ' ) stop

        np = 0
        call fem_file_read_open(infile,np,iformat,iunit)
        if( iunit .le. 0 ) stop

        call fem_file_get_format_description(iformat,line)

        !--------------------------------------------------------------
        ! set up params and modules
        !--------------------------------------------------------------

	!--------------------------------------------------------------
	! read first record
	!--------------------------------------------------------------

        call fem_file_read_params(iformat,iunit,dtime
     +                          ,nvers,np,lmax,nvar,ntype,datetime,ierr)

        if( ierr .ne. 0 ) goto 99

        if( .not. bquiet ) then
          write(6,*) 'file name: ',infile(1:len_trim(infile))
          write(6,*) 'format: ',iformat,"  (",line(1:len_trim(line)),")"
          write(6,*) 'nvers:  ',nvers
          write(6,*) 'np:     ',np
          write(6,*) 'lmax:   ',lmax
          write(6,*) 'nvar:   ',nvar
          write(6,*) 'ntype:  ',ntype
        end if

	nlv = lmax
        call levels_init(np,np,nlv)	!first call - will be changed later
        call fem_file_make_type(ntype,2,itype)

        call fem_file_read_2header(iformat,iunit,ntype,lmax
     +                  ,hlv,regpar,ierr)
        if( ierr .ne. 0 ) goto 98

        if( lmax > 1 .and. .not. bquiet ) then
          write(6,*) 'vertical layers: ',lmax
          write(6,*) hlv
        end if
        if( itype(1) .gt. 0 .and. .not. bquiet ) then
          write(6,*) 'date and time: ',datetime
        end if
	bregdata = ( itype(2) > 0 )
	if( bregdata ) dflag = regpar(7)
        if( bregdata .and. .not. bquiet ) then
          write(6,*) 'regpar: '
	  call printreg(regpar)
        end if

        !--------------------------------------------------------------
        ! configure basin
        !--------------------------------------------------------------

	bhasbasin = basfilename /= ' '

	!write(6,*) 'bhasbasin,bregdata: ',bhasbasin,bregdata
	call mod_hydro_set_regpar(regpar)
	if( bhasbasin ) then
          call read_command_line_file(basfilename)
	else if( bregdata ) then
	  call bas_insert_regular(regpar)
	else	!should not be possible
	  write(6,*) 'the fem file is not a regular file'
	  write(6,*) 'the parameters are given on an unstructured grid'
	  write(6,*) 'in order to plot them basin file .bas is needed'
	  write(6,*) 'please specify the .bas file on the command line'
	  write(6,*) 'bhasbasin,bregdata: ',bhasbasin,bregdata
	  stop 'error stop plot_fem_file: need basin'
	end if

	if( bhasbasin .or. bregdata ) then
	  call bash_verbose(bsdebug)
	  call ev_set_verbose(.not.bquiet)
          call ev_init(nel)
          isphe = nint(getpar('isphe'))
          call set_coords_ev(isphe)
          call set_ev
          call get_coords_ev(isphe)
          call putpar('isphe',float(isphe))

          call mod_geom_init(nkn,nel,ngr)
          call set_geom

          call levels_init(nkn,nel,nlv)
          call mod_depth_init(nkn,nel)

	  npaux = nel
	  if( bregdata .and. np > nkn ) then
	    write(6,*) 'changing dims: ',npaux,np,nkn
	    call mod_hydro_plot_init(np,2*np,nlv,np)
	  else
	    call mod_hydro_plot_init(nkn,nel,nlv,npaux)
	  end if

          call makehev(hev)
          call makehkv(hkv)
          call allocate_2d_arrays
	end if

	if( bregdata ) then		!data is in regular format
	  bintp = .false.
	  if( bhasbasin ) bintp = .true.
	  if( bregall ) bintp = .false.
	else			!data is 1 value, BC or on nodes
	  bintp = .true.
	  if( bhasbasin ) then
	    if( nkn /= np ) goto 93
	    if( basintype /= 'bas' ) goto 92
	  else
	    !goto 94
	  end if
	end if

        nvar0 = nvar
        lmax0 = lmax
        np0 = np
        allocate(strings(nvar))
        allocate(ivars(nvar))
        allocate(dext(nvar))
        allocate(data2d(np))
        allocate(data3d(lmax,np))
        allocate(data2ddir(np))
        allocate(data3ddir(lmax,np))
        allocate(data(lmax,np,nvar))
        allocate(hd(np))
        allocate(il(np))

	!--------------------------------------------------------------
	! choose variable to plot
	!--------------------------------------------------------------

        do i=1,nvar
          call fem_file_skip_data(iformat,iunit
     +                          ,nvers,np,lmax,string,ierr)
          if( ierr .ne. 0 ) goto 97
          strings(i) = string
	  call string2ivar(strings(i),ivars(i))
        end do

	call choose_var(nvar,ivars,strings,varline,ivarplot,bvect)
	call get_vars_to_plot(nvar,ivars,ivar3,ivarplot,bvect,ivnum,ivs)
	call set_ivel(ivar3,ivel)
	bvel = ivel > 0
	if( bvect .and. .not. bvel ) stop 'error stop: ivel == 0'
        if( ivs(1) == 0 ) then
          write(6,*) 'no such variable in file: ',ivar3,ivarplot,ivs
	  stop 'error stop plot_fem_file'
	else if( ivs(2) == 0 .and. bvect ) then
          write(6,*) 'need two variables for directional plot ',ivs
	  stop 'error stop plot_fem_file'
	end if
	if( bsdebug ) write(6,*) 'what to plot: ',ivar3,ivarplot,ivs

	if( binfo ) stop

	bminmax = bwrite	!writes min/max in plot files
	berrintp = bverb	!writes errors in interpolation

	if( .not. bregdata .and. .not. bhasbasin ) goto 94

	!--------------------------------------------------------------
	! close and re-open file
	!--------------------------------------------------------------

        close(iunit)

        np = 0
        call fem_file_read_open(infile,np,iformat,iunit)
        if( iunit .le. 0 ) stop

        !--------------------------------------------------------------
        ! set time
        !--------------------------------------------------------------

        call dts_convert_to_atime(datetime,dtime,atime)
        atime0 = atime          !absolute time of first record

	date = datetime(1)
	time = datetime(2)
        call ptime_init
        call ptime_set_date_time(date,time)
        call elabtime_date_and_time(date,time)
        call elabtime_set_minmax(stmin,stmax)
        call elabtime_set_inclusive(.false.)

	!--------------------------------------------------------------
	! initialize plot
	!--------------------------------------------------------------

        call init_plot

	bsect = getisec() /= 0
	call setlev(layer)
	b2d = layer == 0

	call init_regular
	call info_regular(bregplot,nx,ny,dx,dy)
	if( bregplot ) then
	  write(6,*) 'regular grid plotting: ',nx,ny,dx,dy
	end if

        call initialize_color

	call qopen

        !--------------------------------------------------------------
        ! loop on records
        !--------------------------------------------------------------

        irec = 0
	nplot = 0

        do
          !------------------------------------------------------------
          ! read headers of record and elab time
          !------------------------------------------------------------

          call fem_file_read_params(iformat,iunit,dtime
     +                          ,nvers,np,lmax,nvar,ntype,datetime,ierr)

          if( ierr .lt. 0 ) exit
          irec = irec + 1
          if( ierr .gt. 0 ) goto 99
          if( nvar .ne. nvar0 ) goto 96
          if( lmax .ne. lmax0 ) goto 96
          if( np .ne. np0 ) goto 96

          call dts_convert_to_atime(datetime,dtime,atime)
          call dts_format_abs_time(atime,line)
	  call ptime_set_atime(atime)

          if( bsdebug ) write(6,*) irec,atime,trim(line)

          call fem_file_read_2header(iformat,iunit,ntype,lmax
     +                  ,hlv,regpar,ierr)
          if( ierr .ne. 0 ) goto 98
	  call init_sigma_info(lmax,hlv)

	  bskip = .false.
	  if( elabtime_over_time(atime) ) exit
	  if( .not. elabtime_in_time(atime) ) bskip = .true.
	  if( ifreq > 0 .and. mod(irec,ifreq) /= 0 ) bskip = .true.

	  if( bskip ) then
	    if( bverb ) then
	      write(6,*) irec,atime,trim(line),'   ...skipping'
	    end if
	  else
	    if( .not. bsilent ) then
	      write(6,*) irec,atime,trim(line),'   ...plotting'
	    end if
	  end if

          !------------------------------------------------------------
          ! read data of record
          !------------------------------------------------------------

          do i=1,nvar
            if( bskip ) then
              call fem_file_skip_data(iformat,iunit
     +                          ,nvers,np,lmax,string,ierr)
            else
              call fem_file_read_data(iformat,iunit
     +                          ,nvers,np,lmax
     +                          ,string
     +                          ,il,hd
     +                          ,lmax,data(1,1,i)
     +                          ,ierr)
            end if
            if( ierr .ne. 0 ) goto 97
            if( string .ne. strings(i) ) goto 95
          end do

	  if( bskip ) cycle

          !------------------------------------------------------------
          ! extract variable to plot
          !------------------------------------------------------------

	  nplot = nplot + 1
	  flag = dflag

	  data3d = data(:,:,ivs(1))
	  call adjust_levels_with_flag(nlvdi,np,il,flag,data3d)
	  if( bvect ) then
	    data3ddir = data(:,:,ivs(2))
	    call adjust_levels_with_flag(nlvdi,np,il,flag,data3ddir)
	  end if

          !------------------------------------------------------------
          ! extract or create layer to plot
          !------------------------------------------------------------

	  if( lmax == 1 ) then
	    data2d(:) = data3d(1,:)
	    if( bvect ) data2ddir(:) = data3ddir(1,:)
	  else if( b2d ) then
	    call fem_average_vertical(nlvdi,np,lmax,il,hlv,hd
     +					,data3d,data2d)
	    if( bvect ) then
	      call fem_average_vertical(nlvdi,np,lmax,il,hlv,hd
     +					,data3ddir,data2ddir)
	    end if
	  else
	    call extlev(layer,nlvdi,np,il,data3d,data2d)
	    if( bvect ) then
	      call extlev(layer,nlvdi,np,il,data3ddir,data2ddir)
	    end if
	  end if

	  !write(6,*) 'data: ',lmax,b2d,layer,(data2d(i),i=1,np,np/10)

          !------------------------------------------------------------
          ! plot variable(s)
          !------------------------------------------------------------

	  if( bvect ) then
	    ivar = ivars(ivs(1))
	    call directional_insert(bvect,bregdata,ivar,ivar3,ivarplot
     +					,np,data2d,ivel)
	    ivar = ivars(ivs(2))
	    call directional_insert(bvect,bregdata,ivar,ivar3,ivarplot
     +					,np,data2ddir,ivel)
	  end if

	  if( bregdata ) then
	    call reset_mask
	    if( bvect ) then
	      call plovect(ivel,'3D ',bregdata)
	    else
	      call ploreg(np,data2d,regpar,varline,bintp)
	    end if
	  else
            !call outfile_make_hkv(nkn,nel,nen3v,hm3v,hev,hkv)
	    if( np /= nkn ) stop 'cannot handle yet: internal error (9)'
	    ilhkv = il
            call ilhk2e(nkn,nel,nen3v,ilhkv,ilhv)
            call adjust_layer_index(nel,nlv,hev,hlv,ilhv)
	    call make_mask(layer)
	    if( bvect ) then
	      call plovect(ivel,'3D ',bregdata)
	    else
	      call ploval(np,data2d,varline)
	    end if
	  end if

	end do

        !--------------------------------------------------------------
        ! end loop on records
        !--------------------------------------------------------------

	call qclose

	if( .not. bsilent ) then
	  write(6,*) 'total number of plots: ',nplot
	end if

        !--------------------------------------------------------------
        ! end of routine
        !--------------------------------------------------------------

	return
   92   continue
        write(6,*) 'for non regular file we need bas, not grd file'
        stop 'error stop plot_fem_file: basin'
   93   continue
        write(6,*) 'incompatible node numbers: ',nkn,np
        stop 'error stop plot_fem_file: basin'
   94   continue
        write(6,*) 'fem file with non regular data needs basin'
        write(6,*) 'please specify basin on command line'
        stop 'error stop plot_fem_file: basin'
   95   continue
        write(6,*) 'strings not in same sequence: ',i
        write(6,*) string
        write(6,*) strings(i)
        stop 'error stop plot_fem_file: strings'
   96   continue
        write(6,*) 'nvar,nvar0: ',nvar,nvar0
        write(6,*) 'lmax,lmax0: ',lmax,lmax0    !this might be relaxed
        write(6,*) 'np,np0:     ',np,np0        !this might be relaxed
        write(6,*) 'cannot change number of variables'
        stop 'error stop plot_fem_file'
   97   continue
        write(6,*) 'record: ',irec
        write(6,*) 'cannot read data record of file'
        stop 'error stop plot_fem_file'
   98   continue
        write(6,*) 'record: ',irec
        write(6,*) 'cannot read second header of file'
        stop 'error stop plot_fem_file'
   99   continue
        write(6,*) 'record: ',irec
        write(6,*) 'cannot read header of file'
        stop 'error stop plot_fem_file'
	end

!***************************************************************
!***************************************************************
!***************************************************************

	subroutine reset_mask

        call reset_dry_mask

	end

!***************************************************************

	subroutine make_mask(act_layer)

	use levels
        use mod_hydro_plot
        !use mod_hydro
        use plotutil

	implicit none

	integer act_layer

	integer level

	level = act_layer
	if( level == 0 ) level = 1

        call reset_dry_mask

        call set_level_mask(bwater,ilhv,level)        !element has this level
        call make_dry_node_mask(bwater,bkwater)       !copy elem to node mask

        call adjust_no_plot_area
        call make_dry_node_mask(bwater,bkwater)	      !copy elem to node mask
        if( bsdebug ) call info_dry_mask(bwater,bkwater)

	end

!***************************************************************
!***************************************************************
!***************************************************************

        subroutine initialize_color

	use plotutil

        implicit none

        integer icolor
        real getpar
	logical has_color_table

        call colsetup
	call admin_color_table

	if( has_color_table() ) call putpar('icolor',8.)

        icolor = nint(getpar('icolor'))
        call set_color_table( icolor )
        call set_default_color_table( icolor )

	if( bverb ) call write_color_table

        end

!***************************************************************

c*****************************************************************

        subroutine allocate_2d_arrays

        use mod_hydro_plot
        use mod_geom
        use mod_depth
        use evgeom
        use basin, only : nkn,nel,ngr,mbw
	use plotutil

        implicit none

        call ev_init(nel)
        call mod_geom_init(nkn,nel,ngr)

        call mod_depth_init(nkn,nel)

        if( bverb ) write(6,*) 'allocate_2d_arrays: ',nkn,nel,ngr

        end

c*****************************************************************

        subroutine read_command_line_file(file)

        use basin
        !use basutil
	use plotutil

        implicit none

        character*(*) file
        logical is_grd_file

        if( basin_is_basin(file) ) then
          if( .not. bsilent) write(6,*) 'reading BAS file ',trim(file)
          call basin_read(file)
          !breadbas = .true.
        else if( is_grd_file(file) ) then
          if( .not. bsilent) write(6,*) 'reading GRD file ',trim(file)
          call grd_read(file)
          call grd_to_basin
          call estimate_ngr(ngr)
	  call basin_set_read_basin(.true.)
          !breadbas = .false.
        else
          write(6,*) 'Cannot read this file: ',trim(file)
          stop 'error stop read_given_file: format not recognized'
        end if

        end

c*****************************************************************
c*****************************************************************
c*****************************************************************
c routines for directional plots
c*****************************************************************
c*****************************************************************
c*****************************************************************

	subroutine set_ivel(ivar3,ivel)

! ivel == 3	wind
! ivel == 4	wave
! ivel == 5	velocities already prepared

	implicit none

	integer ivar3
	integer ivel

	if( ivar3 == 2 .or. ivar3 == 3 ) then
	  ivel = 5
	else if( ivar3 > 230 .and. ivar3 < 240 ) then
	  ivel = 4
	else if( ivar3 == 21 ) then
	  ivel = 3
	else
	  ivel = 0
	end if

	end

c*****************************************************************

	subroutine directional_init(nvar,ivars,ivar33,bvect,ivarplot)

! from ivar33 sets up bvect and ivarplot

	use plotutil

	implicit none

	integer nvar			!total number of variables in ivars
	integer ivars(nvar)		!id of variables in file
	integer ivar33			!id of what to plot
	logical bvect			!it is a vector variable (out)
	integer ivarplot(2)		!what variable id to use (out)

	logical bvel,bwave,bwind
	integer ivar,iv,nv,ivel

	ivarplot = ivar33

	bvel  = ivar33 == 2 .or. ivar33 == 3		!velocity/transport
	bwave = ivar33 > 230 .and. ivar33 < 240		!wave plot
	bwind = ivar33 == 21				!wind

	bvect = .false.
	bvect = bvect .or. bvel
	bvect = bvect .or. bwave
	bvect = bvect .or. bwind

	if( .not. bvect ) return

	if( bvel ) then
	  ivarplot = 2
	  if( any( ivars == 3 ) ) ivarplot = 3 	!transports in shy file
	end if
	if( bwave ) ivarplot = (/ivar33,233/)
	if( bwind ) ivarplot = 21

	nv = 0
	do iv=1,nvar
	  ivar = ivars(iv)
	  if( any( ivarplot == ivar ) ) then
	    nv = nv + 1
	  end if
	end do

	if( nv == 2 ) then
	  !write(6,*) 'can plot vector: ',ivarplot
	else if( nv == 1 ) then
	  if( bvect ) then
	    bvect = .false.
	    if( bverb ) write(6,*) 'can plot vector only as scalar: '
     +					,ivarplot
	  end if
	else if( nv == 0 ) then
	  write(6,*) '*** file does not contain needed varid: ',ivar33
          !stop 'error stop shyplot'
	else
	  write(6,*) '*** error in variables: ',ivar33,nv,nvar
	  write(6,*) ivars(:)
          stop 'error stop shyplot'
	end if

	end

c*****************************************************************

	subroutine directional_insert(bvect,bregdata,ivar,ivar3,ivarplot
     +					,n,cv2,ivel)

	use basin
	use mod_hydro_plot

	implicit none

	logical bvect		!can we plot a vector variable?
	logical bregdata	!did we read regular data?
	integer ivar		!variable id read
	integer ivar3		!variable id requested
	integer ivarplot(2)	!variable ids needed
	integer n		!total number of data points
	real cv2(n)		!data (2d)
	integer ivel		!on return indicates if and what to plot

! ivel == 1	velocities (from transports)
! ivel == 2	transports
! ivel == 3	wind
! ivel == 4	wave
! ivel == 5	velocities already prepared
!
! ivar == 2	velocities
! ivar == 3	transports

	logical bwave,bvel,bwind
	integer, save :: iarrow = 0

	ivel = 0
	bonelem = .false.
	bisreg = bregdata		!this is a global value
	bistrans = .false.

	if( .not. bvect ) return

	bvel  = ivar3 == 2 .or. ivar3 == 3		!velocity/transport
	bwave = ivar3 > 230 .and. ivar3 < 240		!wave plot
	bwind = ivar3 == 21				!wind

	if( bvel ) then
	  if( ivar == 3 ) then				!we read transports
	    if( n /= nel ) goto 99			!only for shy files
	    iarrow = iarrow + 1
	    bonelem = .true.
	    bistrans = .true.
	    if( iarrow == 1 ) utrans(1:nel) = cv2(1:nel)
	    if( iarrow == 2 ) vtrans(1:nel) = cv2(1:nel)
	  end if
	  if( ivar == 2 ) then				!we read velocities
	    iarrow = iarrow + 1
	    if( n == nel ) then
	      bonelem = .true.
	      if( iarrow == 1 ) uvelem(1:n) = cv2(1:n)
	      if( iarrow == 2 ) vvelem(1:n) = cv2(1:n)
	    else if( n == nkn ) then
	      if( iarrow == 1 ) uvnode(1:n) = cv2(1:n)
	      if( iarrow == 2 ) vvnode(1:n) = cv2(1:n)
	    else if( bregdata ) then
	      if( iarrow == 1 ) uvnode(1:n) = cv2(1:n)
	      if( iarrow == 2 ) vvnode(1:n) = cv2(1:n)
	    else
	      goto 99
	    end if
	  end if
	  if( iarrow == 2 ) then
	    ivel = ivar3 - 1
	    !call make_vertical_velocity
	    wsnv = 0.		!FIXME
	  end if
	end if

	if( bwave ) then
	  if( ivarplot(1) == ivar ) then
	    iarrow = iarrow + 1
	    uvspeed(1:n) = cv2(1:n)
	  else if( ivarplot(2) == ivar ) then
	    iarrow = iarrow + 1
	    uvdir(1:n) = cv2(1:n)
	  end if
	  if( iarrow == 2 ) then
	    ivel = 4
	    call polar2xy(n,uvspeed,uvdir,uvnode,vvnode)
	  end if
	end if

	if( bwind ) then
	  if( ivar == 21 ) then
	    iarrow = iarrow + 1
	    if( iarrow == 1 ) uvnode(1:n) = cv2(1:n)
	    if( iarrow == 2 ) vvnode(1:n) = cv2(1:n)
	  end if
	  if( iarrow == 2 ) then
	    ivel = 3
	    uvspeed = sqrt( uvnode**2 + vvnode**2 )
	  end if
	end if

	if( ivel > 0 ) iarrow = 0	!reset for next records

	!write(6,*) 'directional: ',bwind,bisreg

	return
   96	continue
	write(6,*) 'can read wind data only on nodes: ',n,nkn
	stop 'error stop directional_insert: wind data not on nodes'
   97	continue
	write(6,*) 'can read wave data only on nodes: ',n,nkn
	stop 'error stop directional_insert: wave data not on nodes'
   98	continue
	write(6,*) 'can read velocities only on nodes: ',n,nkn
	stop 'error stop directional_insert: velocities not on nodes'
   99	continue
	write(6,*) 'can read transports only on elements: ',n,nel
	stop 'error stop directional_insert: transports not on elems'
	end

c*****************************************************************

	subroutine choose_var(nvar,ivars,strings,varline,ivarplot,bvect)

	use plotutil
	use levels

! choses variable to be plotted
!
! either ivnum (sequential number) or ivar3 must have been set
! both of them are set on return
!
! cwarguments set on return:  varline, ivarplot
! global values set: ivar3, ivnum

	implicit none

	integer nvar
	integer ivars(nvar)
	character*80 strings(nvar)
	character*80 varline
	integer ivarplot(2)

	logical bvect
	integer nv,iv,ivar,isub
	character*80 string

!	---------------------------------------------------
!	write contents of file to terminal
!	---------------------------------------------------

	if( .not. bquiet ) then
	  call shy_print_descriptions(nvar,ivars,strings)
	end if

!	---------------------------------------------------
!	if sequential number is given, use this one
!	---------------------------------------------------

	if( ivnum > 0 ) then
	  if( ivnum > nvar ) then
	    write(6,*) 'ivnum too big for nvar'
	    write(6,*) 'ivnum,nvar: ',ivnum,nvar
            stop 'error stop shyplot'
	  end if
	  ivar3 = ivars(ivnum)
	end if

!	---------------------------------------------------
!	only one variable in file - plot this one
!	---------------------------------------------------

	if( nvar == 1 .and. ivar3 == 0 ) then
	  ivnum = 1
	  ivar3 = ivars(ivnum)
	end if
        if( ivar3 == 0 ) then
          write(6,*) '*** no variable given to be plotted: ',ivar3
	  write(6,*) 'Please provide one of the following: '
	  write(6,*) '  -varnum  -varid  -varname'
          stop 'error stop shyplot'
        end if

!	---------------------------------------------------
!	prepare for directional plot and read STR file
!	---------------------------------------------------

	call directional_init(nvar,ivars,ivar3,bvect,ivarplot)
	call read_str_files(ivar3)

!	---------------------------------------------------
!	see if ivar3 is in file
!	---------------------------------------------------

	call ivar2string(ivar3,string,isub)
	if( .not. bsilent ) then
	  write(6,*) 'variable to be plotted:  ',trim(string),ivar3
	end if
	nv = 0
	do iv=1,nvar
	  ivar = ivars(iv)
	  !write(6,'(2i10,4x,a)') iv,ivar,trim(strings(iv))
	  !if( ivar == ivar3 ) nv = nv + 1
	  if( ivar3 == ivar .or. any( ivarplot == ivar ) ) then
	    nv = nv + 1
	    if( ivnum == 0 ) ivnum = iv
	  end if
	end do

!	---------------------------------------------------
!	error check
!	---------------------------------------------------

	!if( nv == 0 .and. .not. bvect ) then
	if( nv == 0 ) then
	  write(6,*) 'no such variable in file: ',trim(string),ivar3
          stop 'error stop shyplot'
        end if

	if( layer > nlv ) then
          write(6,*) 'no such layer: ',layer
          write(6,*) 'maximum layer available: ',nlv
          stop 'error stop shyplot'
	end if

!	---------------------------------------------------
!	make varline and write to terminal
!	---------------------------------------------------

	call mkvarline(ivar3,varline)

	if( bsdebug ) then
	  write(6,*) 
	  write(6,*) 'debug information for plotting:'
	  write(6,*) 'varline: ',trim(varline)
	  write(6,*) 'ivnum: ',ivnum
	  write(6,*) 'ivar3: ',ivar3
	  write(6,*) 'layer: ',layer
	  write(6,*) 
	end if

!	---------------------------------------------------
!	end of routine
!	---------------------------------------------------

	end

c*****************************************************************

	subroutine fem_average_vertical(nlvddi,np,lmax,ilhkv,hlv,hd
     +					,data,data2d)

	implicit none

	integer nlvddi
	integer np,lmax
	integer ilhkv(np)
	real hlv(nlvddi)
	real hd(np)
	real data(nlvddi,np)
	real data2d(np)

	real hl(nlvddi)
	integer nsigma,k,lm,l,nlv
	real z,hsigma,h,hh,zeps
	double precision vacu,dacu

        call get_sigma_info(nlv,nsigma,hsigma)
	z = 0.
	zeps=0.01

	do k=1,np

	  lm = min(lmax,ilhkv(k))
	  if( lm <= 1 ) then
	    data2d(k) = data(1,k)
	    cycle
	  end if
	  h = hd(k)
	  if( h < -990. ) h = hlv(lm)
	  !if( h == -1. ) h = 1.
	  if( h+z<zeps ) z = zeps-h
<<<<<<< HEAD
          call get_layer_thickness(lm,nsigma,0,hsigma,0.
=======
          call get_layer_thickness(lm,1,nsigma,hsigma
>>>>>>> 8664feb1
     +                          ,z,h,hlv,hl)

	  vacu = 0.
	  dacu = 0.
	  do l=1,lm
	    hh = hl(l)
	    vacu = vacu + data(l,k)*hh
	    dacu = dacu + hh
	  end do
	  data2d(k) = vacu / dacu

	end do

	end

c*****************************************************************

	subroutine adjust_levels_with_flag(nlvddi,np,ilhkv,flag,data3d)

	implicit none

	integer nlvddi,np
	integer ilhkv(np)
	real flag
	real data3d(nlvddi,np)

	integer i

	do i=1,np
	  if( ilhkv(i) <= 0 ) then
	    ilhkv(i) = 1
	    data3d(1,i) = flag
	  end if
	end do

	end

c*****************************************************************
c*****************************************************************
c*****************************************************************

	subroutine get_var_to_plot(nvar,ivars,ivar,iv)

	implicit none

	integer nvar
	integer ivars(nvar)
	integer ivar		!desired variable
	integer iv		!return

	do iv=1,nvar
	  if( ivars(iv) == ivar ) return
	end do

	iv = 0

	end

c*****************************************************************

	subroutine get_vars_to_plot(nvar,ivars,ivar,ivarplot
     +					,bvect,ivnum,ivs)

	implicit none

	integer nvar
	integer ivars(nvar)
	integer ivar		!desired variable
	integer ivarplot(2)	!desired variable for vector plot
	logical bvect
	integer ivnum
	integer ivs(2)		!return

	integer iv,ia

	ia = 1
	ivs = 0

	if( bvect ) then
	  do iv=1,nvar
	    if( ivars(iv) == ivarplot(ia) ) then
	      if( ia <= 2 ) ivs(ia) = iv
	      ia = ia + 1
	    end if
	  end do
	  if( ia /= 3 ) then
	    write(6,*) 'for vector plot need 2 variables to read: ',ia-1
	    ivs = 0
	  end if
	else
	  !do iv=1,nvar
	  !  if( ivars(iv) == ivar ) then
	  !    ivs(1) = iv
	  !    return
	  !  end if
	  !end do
	  ivs(1) = ivnum
	end if

	end

c*****************************************************************

        subroutine shy_write_time2(irec,atime,ivar)

        implicit none

	integer irec
        double precision atime
        integer ivar

        character*20 dline,extra

        dline = ' '
	extra = ' '
	if( ivar > 0 ) extra = '   ...plotting'

        call dts_format_abs_time(atime,dline)
	write(6,1000) irec,ivar,atime,'  ',trim(dline),extra
 1000	format(2i8,f16.2,a,a,a)

        end

c*****************************************************************
<|MERGE_RESOLUTION|>--- conflicted
+++ resolved
@@ -75,11 +75,8 @@
 ! 25.06.2021	ggu	in plot_lgr_file() call shympi_init() after basin init
 ! 21.10.2021	ggu	fixed for vertical velocity as overlay
 ! 03.05.2023	ggu	introduced belem (bug fix)
-<<<<<<< HEAD
+! 22.05.2023	ggu	get_layer_thickness() was missing an argument
 ! 26.07.2023	lrp	introduce zstar in shyplot
-=======
-! 22.05.2023	ggu	get_layer_thickness() was missing an argument
->>>>>>> 8664feb1
 !
 ! notes :
 !
@@ -2078,11 +2075,7 @@
 	  if( h < -990. ) h = hlv(lm)
 	  !if( h == -1. ) h = 1.
 	  if( h+z<zeps ) z = zeps-h
-<<<<<<< HEAD
-          call get_layer_thickness(lm,nsigma,0,hsigma,0.
-=======
-          call get_layer_thickness(lm,1,nsigma,hsigma
->>>>>>> 8664feb1
+    call get_layer_thickness(lm,nsigma,0,hsigma,0.
      +                          ,z,h,hlv,hl)
 
 	  vacu = 0.
